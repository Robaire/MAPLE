from math import hypot
<<<<<<< HEAD
=======

from shapely.geometry import LineString, Point
>>>>>>> 6363eab9


# This is the path class which will be used to represent a path and have helper functions for navigation to be able to use it
class Path:
    """This class is designed to store the whole goal path which can be used later"""
<<<<<<< HEAD
=======

    # IMPORTANT NOTE: The straight line assumption is not permanent, need to build off of this later (I plan on doing that after RRT)
>>>>>>> 6363eab9

    def __init__(self, target_locations):
        """This initializes a path

        Args:
            target_locations (tuple): Provide a list of locations like this [(0, 0), (1, 2), (3, 3), (6, 1)] and a path will be generated to go from one to the next
        """

        # Initialize the path with the points to go through
        # IMPORTANT TODO: Make sure we never run out of target locations
        self.path = target_locations

        # Save the start location
        self.start = target_locations[0]

        # This is the current checkpoint so that we are always progressing on the path
        self.current_check_point_index = 0

        # Save the end location
        self.end = target_locations[-1]

    def __call__(self):
        return None

    def get_start(self):
        """
        This function returns the start location
        """

        return self.start

    def get_end(self):
        return self.end
<<<<<<< HEAD
=======

    def get_distance_between_points(self, x1, y1, x2, y2):
        return hypot(x1 - x2, y1 - y2)

    def get_next_point(self, current_point, step_size=0.01):
        """This function uses the delta established in the init and a locaiton on the path to return the next point on the path
>>>>>>> 6363eab9

    def get_distance_between_points(self, x1, y1, x2, y2):
        return hypot(x1 - x2, y1 - y2)

<<<<<<< HEAD
    def traverse(self, rover_position, radius_from_goal_location = .5):
=======
        # Convert current_point to the point object to be used in the shapely code
        current_point = Point(current_point)

        # Find the nearest point on the path to the given current point
        # IMPORTANT NOTE: This project only matters for the first few before the points on the path are fed through
        nearest_distance = self.path.project(current_point)  # Distance along the path

        # Calculate the next distance along the path
        next_distance = nearest_distance + step_size

        # Ensure we don't exceed the path length
        if next_distance > self.path.length:
            next_distance = self.path.length  # Stay at the endpoint

        # Get the next point
        next_point = self.path.interpolate(next_distance)

        # NOTE: This is to convert it out of the Point import, we can code this ourselves later for better efficiency
        return (next_point.x, next_point.y)

    def traverse(self, rover_position, distance):
>>>>>>> 6363eab9
        """
        This function takes the rover position and radius from goal location to be considered at that location
        """

<<<<<<< HEAD
        # Increment the goal check point until we are not considered there
        while self.get_distance_between_points(*rover_position, *self.path[self.current_check_point_index]) < radius_from_goal_location:
            self.current_check_point_index += 1
=======
        # This counts the distance so we know how far we have gone, it is initialized to our last check point on the path to our current position
        distance_count = self.get_distance_between_points(
            *self.current_check_point, *rover_position
        )

        # Set up the while loop to repeat until we have traveled down the path long enough
        while distance_count < distance:
            # Get the next possible point on path
            current_loc_on_path = self.get_next_point(self.current_check_point)

            # Add to the distance count so we can check if the goal distance has been met
            distance_holder = self.get_distance_between_points(
                *self.current_check_point, *current_loc_on_path
            )
            distance_count += distance_holder

            # NOTE: If distance holder doesnt change then we are too close to the end of the path to take another step so break the traverse
            if distance_holder == 0:
                # IMPORTANT TODO: Maybe remove this during actual comp
                print("ERROR: Ran out of pathing")
                exit()
                break
>>>>>>> 6363eab9

            # IMPORTANT NOTE: This repeats the path if we run out of target points, this should not be our goal, our path should get updated!!!
            if self.current_check_point_index >= len(self.path):
                self.current_check_point_index = 0

        return self.path[self.current_check_point_index]<|MERGE_RESOLUTION|>--- conflicted
+++ resolved
@@ -1,19 +1,9 @@
 from math import hypot
-<<<<<<< HEAD
-=======
-
-from shapely.geometry import LineString, Point
->>>>>>> 6363eab9
 
 
 # This is the path class which will be used to represent a path and have helper functions for navigation to be able to use it
 class Path:
     """This class is designed to store the whole goal path which can be used later"""
-<<<<<<< HEAD
-=======
-
-    # IMPORTANT NOTE: The straight line assumption is not permanent, need to build off of this later (I plan on doing that after RRT)
->>>>>>> 6363eab9
 
     def __init__(self, target_locations):
         """This initializes a path
@@ -47,76 +37,18 @@
 
     def get_end(self):
         return self.end
-<<<<<<< HEAD
-=======
 
     def get_distance_between_points(self, x1, y1, x2, y2):
         return hypot(x1 - x2, y1 - y2)
 
-    def get_next_point(self, current_point, step_size=0.01):
-        """This function uses the delta established in the init and a locaiton on the path to return the next point on the path
->>>>>>> 6363eab9
-
-    def get_distance_between_points(self, x1, y1, x2, y2):
-        return hypot(x1 - x2, y1 - y2)
-
-<<<<<<< HEAD
     def traverse(self, rover_position, radius_from_goal_location = .5):
-=======
-        # Convert current_point to the point object to be used in the shapely code
-        current_point = Point(current_point)
-
-        # Find the nearest point on the path to the given current point
-        # IMPORTANT NOTE: This project only matters for the first few before the points on the path are fed through
-        nearest_distance = self.path.project(current_point)  # Distance along the path
-
-        # Calculate the next distance along the path
-        next_distance = nearest_distance + step_size
-
-        # Ensure we don't exceed the path length
-        if next_distance > self.path.length:
-            next_distance = self.path.length  # Stay at the endpoint
-
-        # Get the next point
-        next_point = self.path.interpolate(next_distance)
-
-        # NOTE: This is to convert it out of the Point import, we can code this ourselves later for better efficiency
-        return (next_point.x, next_point.y)
-
-    def traverse(self, rover_position, distance):
->>>>>>> 6363eab9
         """
         This function takes the rover position and radius from goal location to be considered at that location
         """
 
-<<<<<<< HEAD
         # Increment the goal check point until we are not considered there
         while self.get_distance_between_points(*rover_position, *self.path[self.current_check_point_index]) < radius_from_goal_location:
             self.current_check_point_index += 1
-=======
-        # This counts the distance so we know how far we have gone, it is initialized to our last check point on the path to our current position
-        distance_count = self.get_distance_between_points(
-            *self.current_check_point, *rover_position
-        )
-
-        # Set up the while loop to repeat until we have traveled down the path long enough
-        while distance_count < distance:
-            # Get the next possible point on path
-            current_loc_on_path = self.get_next_point(self.current_check_point)
-
-            # Add to the distance count so we can check if the goal distance has been met
-            distance_holder = self.get_distance_between_points(
-                *self.current_check_point, *current_loc_on_path
-            )
-            distance_count += distance_holder
-
-            # NOTE: If distance holder doesnt change then we are too close to the end of the path to take another step so break the traverse
-            if distance_holder == 0:
-                # IMPORTANT TODO: Maybe remove this during actual comp
-                print("ERROR: Ran out of pathing")
-                exit()
-                break
->>>>>>> 6363eab9
 
             # IMPORTANT NOTE: This repeats the path if we run out of target points, this should not be our goal, our path should get updated!!!
             if self.current_check_point_index >= len(self.path):
