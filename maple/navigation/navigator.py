from math import atan2
import math
import numpy as np

import numpy as np

from maple.navigation.rrt_path import RRTPath
from maple.utils import pytransform_to_tuple, carla_to_pytransform
from pytransform3d.transformations import concat

class Navigator:
    """Provides the goal linear and angular velocity for the rover"""

    """
    This code uses a global pre planed path that is made at the start and should never be changed (compile_time_path)
    Will traveling if there are sections that are goal points that cant be reached they are removed in this path (real_time_path)
    To get from point to point a rrt path will be used (rrt_path)
    """

    def __init__(self, agent):
        """Create the navigator.

        Args:
            agent: The Agent instance
        """

        self.agent = agent
        # This is the start location for the rover
        self.rover_initial_position = carla_to_pytransform(agent.get_initial_position())

        # This is the start location for the lander
        lander_rover = carla_to_pytransform(agent.get_initial_lander_position())
        self.lander_initial_position = concat(lander_rover, self.rover_initial_position)

        # IMPORTANT NOTE:
        # These are the obstacles to avoid
        # It is a list of tuples with x, y, and radius
        # This will soon be a parameter
        self.lander_x, self.lander_y, _, _, _, _ = pytransform_to_tuple(self.lander_initial_position)
        self.lander_obstacle = (self.lander_x, self.lander_y, 3)
        self.obstacles = [self.lander_obstacle]

        # This is how far from our current rover position along the path that we want to be the point our rover is trying to go to
        self.radius_from_goal_location = .5

        # This is the speed we are set to travel at (.48m/s is max linear and 4.13rad/s is max angular)
        self.goal_speed = .3
        self.goal_hard_turn_speed = .3

        # This is the location we are trying to get to on navigationr
        self.goal_loc = (0, 0) # IMPORTANT NOTE: This is for testing purpoese, will need to change
<<<<<<< HEAD

        # This is the point we are trying to get to using the rrt along with a path to that point
        self.rrt_path = None
        self.rrt_goal_loc = None # IMPORTANT NOTE: This is different than self.goal_loc because this is the goal location along the rrt path to get to self.goal_loc

        # This is the global path, DO NOT CHANGE IT!!
        self.global_path = generate_spiral(self.lander_x, self.lander_y)
        self.global_path_index_tracker = 0

    def get_next_goal_location(self, rover_x, rover_y):
        # NOTE: This function just loops through the global path

        # Update the index in a loop to allways have a point
        self.global_path_index_tracker = (self.global_path_index_tracker + 1) % len(self.global_path)

        # Goal loc
        goal_loc = self.global_path[self.global_path_index_tracker]

        # Loop until we find a point we can make it to
        while not self.rrt_path.is_possible_to_reach(*goal_loc, self.obstacles):
            print(f'the index is {self.global_path_index_tracker} the len is {len(self.global_path)}')
            # Update the index in a loop to allways have a point
            self.global_path_index_tracker = (self.global_path_index_tracker + 1) % len(self.global_path)
            print(f'the goal loc is {goal_loc}')
            # Goal loc
            goal_loc = self.global_path[self.global_path_index_tracker]
            print(f'the obstacles are {self.obstacles}')

        return goal_loc
    
    def get_goal_loc(self):
        return self.goal_loc

    def __call__(self, pytransform_position):
        """Equivalent to calling `get_lin_vel_ang_vel`."""
        return self.get_lin_vel_ang_vel(pytransform_position)

    def get_lin_vel_ang_vel(self, pytransform_position, obstacles = None):
        """
        Takes the position and returns the linear and angular goal velocity
        """

        # Update the obstacles, removing old ones, but keeping the lander
        if obstacles is not None:
            self.obstacles = obstacles
            self.obstacles.append(self.lander_obstacle)

        # Get the goal speed
        current_goal_speed = self.goal_speed

        # Extract the position information
        rover_x, rover_y, _, _, _, rover_yaw = pytransform_to_tuple(
            pytransform_position
        )

        # Check if there will be a collision on the path, if so get rid of this one
        if self.rrt_path is not None and not self.rrt_path.is_path_collision_free(self.obstacles):
            self.rrt_path = None

        # Check if we have an rrt path and make one if we dont have one
        if self.rrt_path is None:
            self.rrt_path = RRTPath([(rover_x, rover_y), self.goal_loc], self.obstacles)

        # Check if it is possible to reach our goal location, if not pick a new one and rerun
        if not self.rrt_path.is_possible_to_reach(*self.goal_loc, self.obstacles):
            self.goal_loc = self.get_next_goal_location(rover_x, rover_y)
            self.rrt_path = None
            return self.get_lin_vel_ang_vel(pytransform_position)

        # Get the next path along the rrt path
        self.rrt_goal_loc = self.rrt_path.traverse((rover_x, rover_y), self.radius_from_goal_location)

        # Catch the case where there is no goal location (as in we made it there) along the rrt path
        if self.rrt_goal_loc is None:
            self.goal_loc = self.get_next_goal_location(rover_x, rover_y)
            self.rrt_path = None
            return self.get_lin_vel_ang_vel(pytransform_position)

        # Follow the rrt path
        rrt_goal_x, rrt_goal_y = self.rrt_goal_loc

        current_goal_ang = angle_helper(rover_x, rover_y, rover_yaw, rrt_goal_x, rrt_goal_y)
            
        # Check if we need to do a tight turn then override goal speed
        if abs(current_goal_ang) > .1:
            current_goal_speed = self.goal_hard_turn_speed

        print(f"the rover position is {rover_x} and {rover_y}")
        print(f"the new goal location is {self.goal_loc}")
        print(f'the goal location along the rrt path is {self.rrt_goal_loc}')
        print(f"the goal ang is {current_goal_ang}")

        # TODO: Figure out a better speed
        return (current_goal_speed, current_goal_ang)
=======

        # This is the point we are trying to get to using the rrt along with a path to that point
        self.rrt_path = None
        self.rrt_goal_loc = None # IMPORTANT NOTE: This is different than self.goal_loc because this is the goal location along the rrt path to get to self.goal_loc

        # This is the global path, DO NOT CHANGE IT!!
        # self.global_path = generate_spiral(self.lander_x, self.lander_y)
        self.global_path = generate_lawnmower(self.lander_x, self.lander_y)

        # print("global path: ", self.global_path)
        self.global_path_index_tracker = 0

    def get_all_goal_locations(self):
        return self.global_path

    def add_large_boulder_detection(self, detections):
        self.obstacles.extend(detections)

    def get_obstacle_locations(self):
        return self.obstacles

    def get_next_goal_location(self, rover_x, rover_y):
        # NOTE: This function just loops through the global path

        # Update the index in a loop to allways have a point
        self.global_path_index_tracker = (self.global_path_index_tracker + 1) % len(self.global_path)

        return self.global_path[self.global_path_index_tracker]

    def get_goal_loc(self):
        return self.goal_loc

    def __call__(self, pytransform_position):
        """Equivalent to calling `get_lin_vel_ang_vel`."""
        return self.get_lin_vel_ang_vel(pytransform_position)
    
    def get_lin_vel_ang_vel(self, pytransform_position, obstacles=None, attempt=0):
        """
        Takes the position and returns the linear and angular goal velocity.
        Uses an iterative approach with fallback strategies to prevent recursion issues.
        
        Args:
            pytransform_position: Current position of the rover
            obstacles: List of obstacles to avoid
            attempt: Internal counter to prevent infinite loops
            
        Returns:
            Tuple of (linear_velocity, angular_velocity)
        """
        # Prevent infinite loops
        if attempt >= 5:
            print("WARNING: Maximum attempts reached, using emergency fallback")
            # Emergency fallback: turn in place then try to move slightly
            return (0.1, 0.5)
            
        # Update obstacles
        if obstacles is not None:
            self.obstacles = [o for o in obstacles]
            if self.lander_obstacle not in self.obstacles:
                self.obstacles.append(self.lander_obstacle)
        
        # Get the goal speed
        current_goal_speed = self.goal_speed
        
        try:
            # Extract the position information
            rover_x, rover_y, _, _, _, rover_yaw = pytransform_to_tuple(pytransform_position)
            
            # Check if there will be a collision on the path, if so get rid of this one
            if self.rrt_path is not None and not self.rrt_path.is_path_collision_free(self.obstacles):
                self.rrt_path = None
            
            # Check if we have an rrt path and make one if we don't have one
            if self.rrt_path is None:
                self.rrt_path = RRTPath([(rover_x, rover_y), self.goal_loc], self.obstacles)
            
            # Check if it is possible to reach our goal location
            if not self.rrt_path.is_possible_to_reach(*self.goal_loc, self.obstacles):
                # Try a new goal location without recursion
                self.goal_loc = self.get_next_goal_location(rover_x, rover_y)
                self.rrt_path = None
                
                # Instead of recursion, increment attempt counter and try again
                return self.get_lin_vel_ang_vel(pytransform_position, obstacles, attempt + 1)
            
            # Get the next path along the rrt path
            self.rrt_goal_loc = self.rrt_path.traverse((rover_x, rover_y), self.radius_from_goal_location)
            
            # If no goal location (we made it there), pick new one
            if self.rrt_goal_loc is None:
                self.goal_loc = self.get_next_goal_location(rover_x, rover_y)
                self.rrt_path = None
                
                # Instead of recursion, increment attempt counter and try again
                return self.get_lin_vel_ang_vel(pytransform_position, obstacles, attempt + 1)
            
            # Follow the rrt path
            rrt_goal_x, rrt_goal_y = self.rrt_goal_loc
            current_goal_ang = angle_helper(rover_x, rover_y, rover_yaw, rrt_goal_x, rrt_goal_y)
            
            # Check if we need to do a tight turn then override goal speed
            if abs(current_goal_ang) > 0.1:
                current_goal_speed = self.goal_hard_turn_speed
            
            print(f"the rover position is {rover_x} and {rover_y}")
            print(f"the new goal location is {self.goal_loc}")
            print(f'the goal location along the rrt path is {self.rrt_goal_loc}')
            print(f"the goal ang is {current_goal_ang}")
            
            # Success!
            return (current_goal_speed, current_goal_ang)
            
        except Exception as e:
            print(f"Navigation error: {e}")
            
            # Try one of several fallback strategies
            if attempt == 0:
                # First fallback: try with just the lander as an obstacle
                print("Trying fallback with just lander obstacle")
                self.obstacles = [self.lander_obstacle]
                return self.get_lin_vel_ang_vel(pytransform_position, self.obstacles, attempt + 1)
            elif attempt == 1:
                # Second fallback: try with a new goal location
                print("Trying fallback with new goal location")
                rover_x, rover_y, _, _, _, _ = pytransform_to_tuple(pytransform_position)
                self.goal_loc = self.get_next_goal_location(rover_x, rover_y)
                self.rrt_path = None
                return self.get_lin_vel_ang_vel(pytransform_position, self.obstacles, attempt + 1)
            elif attempt == 2:
                # Third fallback: try with a simpler path planning approach
                print("Trying emergency direct path")
                rover_x, rover_y, _, _, _, rover_yaw = pytransform_to_tuple(pytransform_position)
                # Simple emergency path - move away from current location
                emergency_x = rover_x + 2.0
                emergency_y = rover_y + 2.0
                emergency_ang = angle_helper(rover_x, rover_y, rover_yaw, emergency_x, emergency_y)
                return (0.2, emergency_ang)  # Slow speed for safety
            else:
                # Last resort: rotate in place to find a clear path
                print("CRITICAL: Using last resort movement")
                return (0.0, 0.5)  # Rotate in place at a moderate speed
            

    def get_rrt_waypoints(self):
        """
        Return the full list of waypoints from the current RRT path, if it exists.
        This can be useful for visualization or debugging.
        
        Returns:
            A list of (x, y) tuples representing the current planned path,
            or an empty list if there is no valid path.
        """
        if self.rrt_path is None:
            return []
        
        # Depending on your RRTPath implementation, you might do:
        #   return self.rrt_path.get_full_path()
        # or
        #   return self.rrt_path.nodes
        #
        # If `RRTPath` has no built-in method, you can store the path in a variable
        # in `RRTPath` after construction or after planning. Here, let's assume
        # there's a `get_full_path()` method for demonstration:
        
        return self.rrt_path.get_full_path()

    # def get_lin_vel_ang_vel(self, pytransform_position, obstacles = None):
    #     """
    #     Takes the position and returns the linear and angular goal velocity
    #     """

    #     # Update the obstacles, removing old ones, but keeping the lander
    #     if obstacles is not None:
    #         self.obstacles = obstacles
    #         self.obstacles.append(self.lander_obstacle)

    #     # Get the goal speed
    #     current_goal_speed = self.goal_speed

    #     # Extract the position information
    #     rover_x, rover_y, _, _, _, rover_yaw = pytransform_to_tuple(
    #         pytransform_position
    #     )

    #     # Check if there will be a collision on the path, if so get rid of this one
    #     if self.rrt_path is not None and not self.rrt_path.is_path_collision_free(self.obstacles):
    #         self.rrt_path = None

    #     # Check if we have an rrt path and make one if we dont have one
    #     if self.rrt_path is None:
    #         self.rrt_path = RRTPath([(rover_x, rover_y), self.goal_loc], self.obstacles)

    #     # Check if it is possible to reach our goal location, if not pick a new one and rerun
    #     if not self.rrt_path.is_possible_to_reach(*self.goal_loc, self.obstacles):
    #         self.goal_loc = self.get_next_goal_location(rover_x, rover_y)
    #         self.rrt_path = None
    #         return self.get_lin_vel_ang_vel(pytransform_position)

    #     # Get the next path along the rrt path
    #     self.rrt_goal_loc = self.rrt_path.traverse((rover_x, rover_y), self.radius_from_goal_location)

    #     # Catch the case where there is no goal location (as in we made it there)
    #     if self.rrt_goal_loc is None:
    #         self.goal_loc = self.get_next_goal_location(rover_x, rover_y)
    #         self.rrt_path = None
    #         return self.get_lin_vel_ang_vel(pytransform_position)

    #     # Follow the rrt path
    #     rrt_goal_x, rrt_goal_y = self.rrt_goal_loc

    #     current_goal_ang = angle_helper(rover_x, rover_y, rover_yaw, rrt_goal_x, rrt_goal_y)
            
    #     # Check if we need to do a tight turn then override goal speed
    #     if abs(current_goal_ang) > .1:
    #         current_goal_speed = self.goal_hard_turn_speed

    #     print(f"the rover position is {rover_x} and {rover_y}")
    #     print(f"the new goal location is {self.goal_loc}")
    #     print(f'the goal location along the rrt path is {self.rrt_goal_loc}')
    #     print(f"the goal ang is {current_goal_ang}")

    #     # TODO: Figure out a better speed
    #     return (current_goal_speed, current_goal_ang)

    # def get_lin_vel_ang_vel(self, pytransform_position, obstacles=None):
    #     """
    #     Takes the position and returns the linear and angular goal velocity.
    #     Uses a loop-based approach to avoid recursion issues.
    #     """
    #     max_attempts = 10  # Prevent infinite loops
        
    #     # First try with all obstacles, then try with just lander if needed
    #     for strategy in ['all_obstacles', 'just_lander']:
    #         for attempt in range(max_attempts):
    #             # Update obstacles based on strategy
    #             if strategy == 'just_lander':
    #                 self.obstacles = [self.lander_obstacle]
    #                 print("Trying with just lander obstacle, attempt", attempt + 1)
    #             elif obstacles is not None:
    #                 self.obstacles = obstacles.copy()
    #                 if self.lander_obstacle not in self.obstacles:
    #                     self.obstacles.append(self.lander_obstacle)
                
    #             # Get the goal speed
    #             current_goal_speed = self.goal_speed
                
    #             try:
    #                 # Extract the position information
    #                 rover_x, rover_y, _, _, _, rover_yaw = pytransform_to_tuple(pytransform_position)
                    
    #                 # Check if there will be a collision on the path, if so get rid of this one
    #                 if self.rrt_path is not None and not self.rrt_path.is_path_collision_free(self.obstacles):
    #                     self.rrt_path = None
                    
    #                 # Check if we have an rrt path and make one if we dont have one
    #                 if self.rrt_path is None:
    #                     self.rrt_path = RRTPath([(rover_x, rover_y), self.goal_loc], self.obstacles)
                    
    #                 # Check if it is possible to reach our goal location
    #                 if not self.rrt_path.is_possible_to_reach(*self.goal_loc, self.obstacles):
    #                     # Try a new goal location
    #                     self.goal_loc = self.get_next_goal_location(rover_x, rover_y)
    #                     self.rrt_path = None
    #                     continue  # Try again with new goal
                    
    #                 # Get the next path along the rrt path
    #                 self.rrt_goal_loc = self.rrt_path.traverse((rover_x, rover_y), self.radius_from_goal_location)
                    
    #                 # If no goal location (we made it there), pick new one
    #                 if self.rrt_goal_loc is None:
    #                     self.goal_loc = self.get_next_goal_location(rover_x, rover_y)
    #                     self.rrt_path = None
    #                     continue  # Try again with new goal
                    
    #                 # Follow the rrt path
    #                 rrt_goal_x, rrt_goal_y = self.rrt_goal_loc
    #                 current_goal_ang = angle_helper(rover_x, rover_y, rover_yaw, rrt_goal_x, rrt_goal_y)
                    
    #                 # Check if we need to do a tight turn then override goal speed
    #                 if abs(current_goal_ang) > .1:
    #                     current_goal_speed = self.goal_hard_turn_speed
                    
    #                 print(f"the rover position is {rover_x} and {rover_y}")
    #                 print(f"the new goal location is {self.goal_loc}")
    #                 print(f'the goal location along the rrt path is {self.rrt_goal_loc}')
    #                 print(f"the goal ang is {current_goal_ang}")
                    
    #                 # Success! Return the velocities
    #                 return (current_goal_speed, current_goal_ang)
                    
    #             except Exception as e:
    #                 print(f"Error in navigation attempt: {e}")
    #                 continue  # Try again
        
    #     # If all strategies and attempts fail, return a safe default
    #     print("CRITICAL: Could not find any valid path after all attempts")
    #     return (0.0, 0.0)  # Stop the rover
>>>>>>> 57690811
    
def angle_helper(start_x, start_y, yaw, end_x, end_y):
    """Given a a start location and yaw this will return the desired turning angle to point towards end

    Args:
        start_x (float): _description_
        start_y (float): _description_
        yaw (float): _description_
        end_x (float): _description_
        end_y (float): _description_

    Returns:
        The goal angle for turning
    """

    # Do trig to find the angle between the goal location and rover location
    angle_of_triangle = atan2((end_y - start_y), (end_x - start_x))
    # Get the exact value outside of pi/2 and -pi/2

    # Calculate goal angular velocity
    goal_ang = angle_of_triangle - yaw

    # Normalize the angle to be within [-pi, pi]
    while goal_ang > np.pi:
        goal_ang -= 2 * np.pi
    while goal_ang < -np.pi:
        goal_ang += 2 * np.pi

    # NOTE: Test code
    # print(f'taking in start of {(start_x, start_y)} and the robot yaw is {yaw}. The goal location is {(end_x, end_y)}. The current goal angle turn is {goal_ang}')

    return goal_ang

<<<<<<< HEAD
def generate_spiral(x0, y0, initial_radius=4.0, num_points=400, spiral_rate=0.1, frequency=8):
=======
def generate_spiral(x0, y0, initial_radius=3.0, num_points=400, spiral_rate=0.2, frequency=8):
>>>>>>> 57690811
    """
    Generates a list of (x, y) points forming a spiral around (x0, y0).

    :param x0: X-coordinate of the center
    :param y0: Y-coordinate of the center
    :param initial_radius: Starting radius from the center
    :param num_points: Number of points in the spiral
    :param spiral_rate: Controls how quickly the spiral expands
    :param frequency: Controls how closely spaced the points are
    :return: List of (x, y) points forming the spiral
    """
    points = []
    for i in range(num_points):
<<<<<<< HEAD
        theta = i / frequency  # Angle in radians
=======
        theta = -i / frequency  # Angle in radians
>>>>>>> 57690811
        r = initial_radius + spiral_rate * theta  # Radius grows over time
        x = x0 + r * np.cos(theta)
        y = y0 + r * np.sin(theta)

        points.append((x, y))
    
<<<<<<< HEAD
    return points
=======
    return points

import numpy as np

def rotate_point(x, y, angle_degrees):
    """
    Rotate point (x, y) around the origin (0, 0) by angle_degrees in a standard
    mathematical positive rotation (counter-clockwise).
    """
    angle = np.radians(angle_degrees)
    x_rot = x * np.cos(angle) - y * np.sin(angle)
    y_rot = x * np.sin(angle) + y * np.cos(angle)
    return x_rot, y_rot

def generate_lawnmower(x0, y0, width=9.0, height=9.0, spacing=2.0):
    """
    Generate a lawnmower (back-and-forth) path that covers a rectangular region
    of size width x height, centered at (x0, y0). Spacing determines the distance
    between successive "passes".
    """
    # Start from the top-left corner in local coordinates (-width/2, +height/2)
    # and move row by row downwards.
    half_w = width / 2.0
    half_h = height / 2.0

    points = []
    # Determine how many rows (back-and-forth lines) we'll have
    num_rows = int(np.ceil(height / spacing))

    for row in range(num_rows + 1):
        # Current y in local coordinates (top to bottom)
        y_local = half_h - row * spacing

        # If the row is even, move left-to-right; if odd, move right-to-left
        if row % 2 == 0:
            # left to right
            x_line = np.linspace(-half_w, half_w, num=10)  # e.g. 10 points per row
        else:
            # right to left
            x_line = np.linspace(half_w, -half_w, num=10)

        for x_local in x_line:
            # Shift back to global coordinates
            x_global = x0 + x_local
            y_global = y0 + y_local
            points.append((x_global, y_global))

    return points

def generate_multi_angle_lawnmower(x0, y0, angles, width=9.0, height=9.0, spacing=2.0):
    """
    Generate a combined coverage path by doing a lawnmower sweep at multiple angles.
    'angles' is a list of angles (in degrees) by which we'll rotate the region
    around (x0, y0).
    """
    all_points = []

    for angle in angles:
        # 1. Generate a standard lawnmower pattern around (0,0) to keep it simple
        #    and interpret that pattern in local coordinates.
        lawnmower_local = generate_lawnmower(0, 0, width=width, height=height, spacing=spacing)

        # 2. Rotate each point by 'angle' around origin, then shift to (x0, y0).
        #    Because we generated at (0,0) "center", the rotation is straightforward.
        rotated_path = []
        for (lx, ly) in lawnmower_local:
            rx, ry = rotate_point(lx, ly, angle)
            # Shift by the global center (x0, y0)
            rx_global = x0 + rx
            ry_global = y0 + ry
            rotated_path.append((rx_global, ry_global))

        # 3. Append to our big list
        all_points.extend(rotated_path)

    return all_points

# Example usage:
# Cover 9x9 region, center at (0,0), with passes at 0°, 90°, and 45°.
waypoints = generate_multi_angle_lawnmower(
    x0=0.0, 
    y0=0.0, 
    angles=[0, 45, 90], 
    width=9.0, 
    height=9.0, 
    spacing=2.0
)
>>>>>>> 57690811
<|MERGE_RESOLUTION|>--- conflicted
+++ resolved
@@ -49,8 +49,8 @@
 
         # This is the location we are trying to get to on navigationr
         self.goal_loc = (0, 0) # IMPORTANT NOTE: This is for testing purpoese, will need to change
-<<<<<<< HEAD
-
+
+        ##### spiral path #####
         # This is the point we are trying to get to using the rrt along with a path to that point
         self.rrt_path = None
         self.rrt_goal_loc = None # IMPORTANT NOTE: This is different than self.goal_loc because this is the goal location along the rrt path to get to self.goal_loc
@@ -58,6 +58,30 @@
         # This is the global path, DO NOT CHANGE IT!!
         self.global_path = generate_spiral(self.lander_x, self.lander_y)
         self.global_path_index_tracker = 0
+        ##### spiral path #####
+
+        # ##### lawnmower path #####
+        # # This is the point we are trying to get to using the rrt along with a path to that point
+        # self.rrt_path = None
+        # self.rrt_goal_loc = None # IMPORTANT NOTE: This is different than self.goal_loc because this is the goal location along the rrt path to get to self.goal_loc
+
+        # # This is the global path, DO NOT CHANGE IT!!
+        # # self.global_path = generate_spiral(self.lander_x, self.lander_y)
+        # self.global_path = generate_lawnmower(self.lander_x, self.lander_y)
+
+        # # print("global path: ", self.global_path)
+        # self.global_path_index_tracker = 0
+        # ##### lawnmower path #####
+
+
+    def get_all_goal_locations(self):
+        return self.global_path
+
+    def add_large_boulder_detection(self, detections):
+        self.obstacles.extend(detections)
+
+    def get_obstacle_locations(self):
+        return self.obstacles
 
     def get_next_goal_location(self, rover_x, rover_y):
         # NOTE: This function just loops through the global path
@@ -86,100 +110,6 @@
     def __call__(self, pytransform_position):
         """Equivalent to calling `get_lin_vel_ang_vel`."""
         return self.get_lin_vel_ang_vel(pytransform_position)
-
-    def get_lin_vel_ang_vel(self, pytransform_position, obstacles = None):
-        """
-        Takes the position and returns the linear and angular goal velocity
-        """
-
-        # Update the obstacles, removing old ones, but keeping the lander
-        if obstacles is not None:
-            self.obstacles = obstacles
-            self.obstacles.append(self.lander_obstacle)
-
-        # Get the goal speed
-        current_goal_speed = self.goal_speed
-
-        # Extract the position information
-        rover_x, rover_y, _, _, _, rover_yaw = pytransform_to_tuple(
-            pytransform_position
-        )
-
-        # Check if there will be a collision on the path, if so get rid of this one
-        if self.rrt_path is not None and not self.rrt_path.is_path_collision_free(self.obstacles):
-            self.rrt_path = None
-
-        # Check if we have an rrt path and make one if we dont have one
-        if self.rrt_path is None:
-            self.rrt_path = RRTPath([(rover_x, rover_y), self.goal_loc], self.obstacles)
-
-        # Check if it is possible to reach our goal location, if not pick a new one and rerun
-        if not self.rrt_path.is_possible_to_reach(*self.goal_loc, self.obstacles):
-            self.goal_loc = self.get_next_goal_location(rover_x, rover_y)
-            self.rrt_path = None
-            return self.get_lin_vel_ang_vel(pytransform_position)
-
-        # Get the next path along the rrt path
-        self.rrt_goal_loc = self.rrt_path.traverse((rover_x, rover_y), self.radius_from_goal_location)
-
-        # Catch the case where there is no goal location (as in we made it there) along the rrt path
-        if self.rrt_goal_loc is None:
-            self.goal_loc = self.get_next_goal_location(rover_x, rover_y)
-            self.rrt_path = None
-            return self.get_lin_vel_ang_vel(pytransform_position)
-
-        # Follow the rrt path
-        rrt_goal_x, rrt_goal_y = self.rrt_goal_loc
-
-        current_goal_ang = angle_helper(rover_x, rover_y, rover_yaw, rrt_goal_x, rrt_goal_y)
-            
-        # Check if we need to do a tight turn then override goal speed
-        if abs(current_goal_ang) > .1:
-            current_goal_speed = self.goal_hard_turn_speed
-
-        print(f"the rover position is {rover_x} and {rover_y}")
-        print(f"the new goal location is {self.goal_loc}")
-        print(f'the goal location along the rrt path is {self.rrt_goal_loc}')
-        print(f"the goal ang is {current_goal_ang}")
-
-        # TODO: Figure out a better speed
-        return (current_goal_speed, current_goal_ang)
-=======
-
-        # This is the point we are trying to get to using the rrt along with a path to that point
-        self.rrt_path = None
-        self.rrt_goal_loc = None # IMPORTANT NOTE: This is different than self.goal_loc because this is the goal location along the rrt path to get to self.goal_loc
-
-        # This is the global path, DO NOT CHANGE IT!!
-        # self.global_path = generate_spiral(self.lander_x, self.lander_y)
-        self.global_path = generate_lawnmower(self.lander_x, self.lander_y)
-
-        # print("global path: ", self.global_path)
-        self.global_path_index_tracker = 0
-
-    def get_all_goal_locations(self):
-        return self.global_path
-
-    def add_large_boulder_detection(self, detections):
-        self.obstacles.extend(detections)
-
-    def get_obstacle_locations(self):
-        return self.obstacles
-
-    def get_next_goal_location(self, rover_x, rover_y):
-        # NOTE: This function just loops through the global path
-
-        # Update the index in a loop to allways have a point
-        self.global_path_index_tracker = (self.global_path_index_tracker + 1) % len(self.global_path)
-
-        return self.global_path[self.global_path_index_tracker]
-
-    def get_goal_loc(self):
-        return self.goal_loc
-
-    def __call__(self, pytransform_position):
-        """Equivalent to calling `get_lin_vel_ang_vel`."""
-        return self.get_lin_vel_ang_vel(pytransform_position)
     
     def get_lin_vel_ang_vel(self, pytransform_position, obstacles=None, attempt=0):
         """
@@ -194,6 +124,7 @@
         Returns:
             Tuple of (linear_velocity, angular_velocity)
         """
+
         # Prevent infinite loops
         if attempt >= 5:
             print("WARNING: Maximum attempts reached, using emergency fallback")
@@ -311,138 +242,6 @@
         
         return self.rrt_path.get_full_path()
 
-    # def get_lin_vel_ang_vel(self, pytransform_position, obstacles = None):
-    #     """
-    #     Takes the position and returns the linear and angular goal velocity
-    #     """
-
-    #     # Update the obstacles, removing old ones, but keeping the lander
-    #     if obstacles is not None:
-    #         self.obstacles = obstacles
-    #         self.obstacles.append(self.lander_obstacle)
-
-    #     # Get the goal speed
-    #     current_goal_speed = self.goal_speed
-
-    #     # Extract the position information
-    #     rover_x, rover_y, _, _, _, rover_yaw = pytransform_to_tuple(
-    #         pytransform_position
-    #     )
-
-    #     # Check if there will be a collision on the path, if so get rid of this one
-    #     if self.rrt_path is not None and not self.rrt_path.is_path_collision_free(self.obstacles):
-    #         self.rrt_path = None
-
-    #     # Check if we have an rrt path and make one if we dont have one
-    #     if self.rrt_path is None:
-    #         self.rrt_path = RRTPath([(rover_x, rover_y), self.goal_loc], self.obstacles)
-
-    #     # Check if it is possible to reach our goal location, if not pick a new one and rerun
-    #     if not self.rrt_path.is_possible_to_reach(*self.goal_loc, self.obstacles):
-    #         self.goal_loc = self.get_next_goal_location(rover_x, rover_y)
-    #         self.rrt_path = None
-    #         return self.get_lin_vel_ang_vel(pytransform_position)
-
-    #     # Get the next path along the rrt path
-    #     self.rrt_goal_loc = self.rrt_path.traverse((rover_x, rover_y), self.radius_from_goal_location)
-
-    #     # Catch the case where there is no goal location (as in we made it there)
-    #     if self.rrt_goal_loc is None:
-    #         self.goal_loc = self.get_next_goal_location(rover_x, rover_y)
-    #         self.rrt_path = None
-    #         return self.get_lin_vel_ang_vel(pytransform_position)
-
-    #     # Follow the rrt path
-    #     rrt_goal_x, rrt_goal_y = self.rrt_goal_loc
-
-    #     current_goal_ang = angle_helper(rover_x, rover_y, rover_yaw, rrt_goal_x, rrt_goal_y)
-            
-    #     # Check if we need to do a tight turn then override goal speed
-    #     if abs(current_goal_ang) > .1:
-    #         current_goal_speed = self.goal_hard_turn_speed
-
-    #     print(f"the rover position is {rover_x} and {rover_y}")
-    #     print(f"the new goal location is {self.goal_loc}")
-    #     print(f'the goal location along the rrt path is {self.rrt_goal_loc}')
-    #     print(f"the goal ang is {current_goal_ang}")
-
-    #     # TODO: Figure out a better speed
-    #     return (current_goal_speed, current_goal_ang)
-
-    # def get_lin_vel_ang_vel(self, pytransform_position, obstacles=None):
-    #     """
-    #     Takes the position and returns the linear and angular goal velocity.
-    #     Uses a loop-based approach to avoid recursion issues.
-    #     """
-    #     max_attempts = 10  # Prevent infinite loops
-        
-    #     # First try with all obstacles, then try with just lander if needed
-    #     for strategy in ['all_obstacles', 'just_lander']:
-    #         for attempt in range(max_attempts):
-    #             # Update obstacles based on strategy
-    #             if strategy == 'just_lander':
-    #                 self.obstacles = [self.lander_obstacle]
-    #                 print("Trying with just lander obstacle, attempt", attempt + 1)
-    #             elif obstacles is not None:
-    #                 self.obstacles = obstacles.copy()
-    #                 if self.lander_obstacle not in self.obstacles:
-    #                     self.obstacles.append(self.lander_obstacle)
-                
-    #             # Get the goal speed
-    #             current_goal_speed = self.goal_speed
-                
-    #             try:
-    #                 # Extract the position information
-    #                 rover_x, rover_y, _, _, _, rover_yaw = pytransform_to_tuple(pytransform_position)
-                    
-    #                 # Check if there will be a collision on the path, if so get rid of this one
-    #                 if self.rrt_path is not None and not self.rrt_path.is_path_collision_free(self.obstacles):
-    #                     self.rrt_path = None
-                    
-    #                 # Check if we have an rrt path and make one if we dont have one
-    #                 if self.rrt_path is None:
-    #                     self.rrt_path = RRTPath([(rover_x, rover_y), self.goal_loc], self.obstacles)
-                    
-    #                 # Check if it is possible to reach our goal location
-    #                 if not self.rrt_path.is_possible_to_reach(*self.goal_loc, self.obstacles):
-    #                     # Try a new goal location
-    #                     self.goal_loc = self.get_next_goal_location(rover_x, rover_y)
-    #                     self.rrt_path = None
-    #                     continue  # Try again with new goal
-                    
-    #                 # Get the next path along the rrt path
-    #                 self.rrt_goal_loc = self.rrt_path.traverse((rover_x, rover_y), self.radius_from_goal_location)
-                    
-    #                 # If no goal location (we made it there), pick new one
-    #                 if self.rrt_goal_loc is None:
-    #                     self.goal_loc = self.get_next_goal_location(rover_x, rover_y)
-    #                     self.rrt_path = None
-    #                     continue  # Try again with new goal
-                    
-    #                 # Follow the rrt path
-    #                 rrt_goal_x, rrt_goal_y = self.rrt_goal_loc
-    #                 current_goal_ang = angle_helper(rover_x, rover_y, rover_yaw, rrt_goal_x, rrt_goal_y)
-                    
-    #                 # Check if we need to do a tight turn then override goal speed
-    #                 if abs(current_goal_ang) > .1:
-    #                     current_goal_speed = self.goal_hard_turn_speed
-                    
-    #                 print(f"the rover position is {rover_x} and {rover_y}")
-    #                 print(f"the new goal location is {self.goal_loc}")
-    #                 print(f'the goal location along the rrt path is {self.rrt_goal_loc}')
-    #                 print(f"the goal ang is {current_goal_ang}")
-                    
-    #                 # Success! Return the velocities
-    #                 return (current_goal_speed, current_goal_ang)
-                    
-    #             except Exception as e:
-    #                 print(f"Error in navigation attempt: {e}")
-    #                 continue  # Try again
-        
-    #     # If all strategies and attempts fail, return a safe default
-    #     print("CRITICAL: Could not find any valid path after all attempts")
-    #     return (0.0, 0.0)  # Stop the rover
->>>>>>> 57690811
     
 def angle_helper(start_x, start_y, yaw, end_x, end_y):
     """Given a a start location and yaw this will return the desired turning angle to point towards end
@@ -476,11 +275,7 @@
 
     return goal_ang
 
-<<<<<<< HEAD
-def generate_spiral(x0, y0, initial_radius=4.0, num_points=400, spiral_rate=0.1, frequency=8):
-=======
-def generate_spiral(x0, y0, initial_radius=3.0, num_points=400, spiral_rate=0.2, frequency=8):
->>>>>>> 57690811
+def generate_spiral(x0, y0, initial_radius=4.0, num_points=400, spiral_rate=0.1, frequency=4):
     """
     Generates a list of (x, y) points forming a spiral around (x0, y0).
 
@@ -494,20 +289,13 @@
     """
     points = []
     for i in range(num_points):
-<<<<<<< HEAD
         theta = i / frequency  # Angle in radians
-=======
-        theta = -i / frequency  # Angle in radians
->>>>>>> 57690811
         r = initial_radius + spiral_rate * theta  # Radius grows over time
         x = x0 + r * np.cos(theta)
         y = y0 + r * np.sin(theta)
 
         points.append((x, y))
     
-<<<<<<< HEAD
-    return points
-=======
     return points
 
 import numpy as np
@@ -595,4 +383,3 @@
     height=9.0, 
     spacing=2.0
 )
->>>>>>> 57690811
