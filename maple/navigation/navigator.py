
from maple.utils import pytransform_to_tuple, carla_to_pytransform
from maple.navigation.drive_control import DriveController, angle_helper
from maple.navigation.constants import lander_size
from maple.navigation.static_path_planning import generate_lawnmower, generate_spiral
from maple.navigation.state.dynamic import DynamicPath
from maple.navigation.state.static import StaticPath
from pytransform3d.transformations import concat

<<<<<<< HEAD
from enum import Enum

# This is a small class to keep track of the current state of the rover
class State(Enum):
    STATIC_PATH = 0
    DYNAMIC_PATH = 1
    # The below are unused, but will probaly be used
    PRE_PRE_CHARGE = 2
    PRE_CHARGE = 3
    POST_CHARGE = 4
=======
>>>>>>> 822fc597

class Navigator:
    """Provides the goal linear and angular velocity for the rover"""

    """
    This code will cycle through states to find the next location to travel to
    """

    def __init__(self, agent):
        """Create the navigator.

        Args:
            agent: The Agent instance
        """

        self.agent = agent
        # This is the start location for the rover
        self.rover_initial_position = carla_to_pytransform(agent.get_initial_position())

        # This is the start location for the lander
        lander_rover = carla_to_pytransform(agent.get_initial_lander_position())
        self.lander_initial_position = concat(lander_rover, self.rover_initial_position)

        # IMPORTANT NOTE:
        # These are the obstacles to avoid
        # It is a list of tuples with x, y, and radius
        # This will soon be a parameter
<<<<<<< HEAD
        self.lander_x, self.lander_y, _, _, _, _ = pytransform_to_tuple(self.lander_initial_position)
        self.lander_obstacle = (self.lander_x, self.lander_y, lander_size)
        self.obstacles = [self.lander_obstacle]

        # This is the state of the machine to be used to keep track of state we are in and where to switch
        self.state = State.STATIC_PATH

        # This is the goal location we are currently trying to get to, make sure to update it
        self.goal_loc = None

        # This is the drive controller for getting the linear and angular velocity
        self.drive_control = DriveController()

        ##### spiral path #####
        # Generate the static path points
        static_path_way_points = generate_spiral(self.lander_x, self.lander_y)
=======
        self.lander_x, self.lander_y, _, _, _, _ = pytransform_to_tuple(
            self.lander_initial_position
        )
        self.lander_obstacle = (self.lander_x, self.lander_y, 3)
        self.obstacles = [self.lander_obstacle]

        # This is how far from our current rover position along the path that we want to be the point our rover is trying to go to
        self.radius_from_goal_location = 0.5

        # This is the speed we are set to travel at (.48m/s is max linear and 4.13rad/s is max angular)
        self.goal_speed = 0.3
        self.goal_hard_turn_speed = 0.3

        # This is the location we are trying to get to on navigationr
        self.goal_loc = (
            0,
            0,
        )  # IMPORTANT NOTE: This is for testing purpoese, will need to change

        # This is the point we are trying to get to using the rrt along with a path to that point
        self.rrt_path = None
        self.rrt_goal_loc = None  # IMPORTANT NOTE: This is different than self.goal_loc because this is the goal location along the rrt path to get to self.goal_loc
>>>>>>> 822fc597

        # Initialize the static path as an object
        self.static_path = StaticPath(static_path_way_points)

        # Initialize the dynamic path as an object
        self.dynamic_path = None

        ##### spiral path #####

        # ##### lawnmower path #####
        # # This is the point we are trying to get to using the rrt along with a path to that point
        # self.dynamic_path = None
        # self.rrt_goal_loc = None # IMPORTANT NOTE: This is different than self.goal_loc because this is the goal location along the rrt path to get to self.goal_loc

        # # This is the global path, DO NOT CHANGE IT!!
        # # self.global_path = generate_spiral(self.lander_x, self.lander_y)
        # self.global_path = generate_lawnmower(self.lander_x, self.lander_y)

        # # print("global path: ", self.global_path)
        # self.global_path_index_tracker = 0
        # ##### lawnmower path #####

    def state_machine(self, rover_position):
        """
        This function acts as the state machine for the rover, while also setting the goal location
        """

        if self.state == State.STATIC_PATH:

<<<<<<< HEAD
            # Find the next point in the static path
            possible_next_goal_location = self.static_path.traverse(rover_position, self.obstacles)
=======
        # Update the index in a loop to allways have a point
        self.global_path_index_tracker = (self.global_path_index_tracker + 1) % len(
            self.global_path
        )
>>>>>>> 822fc597

            # TODO: Later this will be used to change flower petals
            # For now if it is None regenerate the path
            if possible_next_goal_location is None:
                self.static_path = StaticPath(generate_spiral(self.lander_x, self.lander_y))
                possible_next_goal_location = self.static_path.traverse(rover_position, self.obstacles)

            # NOTE: If possible next goal location is None then there are no possible locations to go to with that static plan
            if possible_next_goal_location is None:
                print("ERROR 0000: No possible next goal location")
                return

            # If there will be a collision switch to dynamic path
            if not self.static_path.is_path_collision_free(self.obstacles):
                self.state = State.DYNAMIC_PATH
                self.dynamic_path = DynamicPath([rover_position, possible_next_goal_location], self.obstacles)
                self.state_machine(rover_position)


        elif self.state == State.DYNAMIC_PATH:
            
            # Find the next point in the dynamic path
            self.goal_loc = self.dynamic_path.traverse(rover_position)

            # If there are no points switch to static path
            if self.goal_loc is None:
                self.state = State.STATIC_PATH
                self.state_machine(rover_position)

        elif self.state == State.PRE_PRE_CHARGE:
            pass

        elif self.state == State.PRE_CHARGE:
            pass    

        elif self.state == State.POST_CHARGE:
            pass

    def get_goal_loc(self):
        # Returns the goal location which is either from the dynamic or static path
        return self.goal_loc

    def get_all_goal_locations(self):
        # Returns the static path that we want to follow
        return self.static_path

    def add_large_boulder_detection(self, detections):
        """
        Add a list of large boulder detections in the form of [(x1, y1, r1), (x2, y2, r2), (x3, y3, r3),...]
        
        Args:
            detections: The detections to add to the places to get around
            
        Returns:
            None
        """

        # Make sure we have the right data type!!
        assert isinstance(detections, list) or isinstance(detections, tuple)
        assert isinstance(detections[0], list) or isinstance(detections[0], tuple)
        assert len(detections[0]) == 3

        # NOTE: We may have to add functionality to remove obstacles if this list gets too large
        self.obstacles.extend(detections)

    def get_obstacle_locations(self):
        return self.obstacles

    def __call__(self, pytransform_position):
        """Equivalent to calling `get_lin_vel_ang_vel`."""
        return self.get_lin_vel_ang_vel(pytransform_position)
<<<<<<< HEAD
    
    def get_lin_vel_ang_vel(self, pytransform_position, attempt=0):
=======

    def get_lin_vel_ang_vel(self, pytransform_position, obstacles=None, attempt=0):
>>>>>>> 822fc597
        """
        Takes the position and returns the linear and angular goal velocity.
        Uses an iterative approach with fallback strategies to prevent recursion issues.

        Args:
            pytransform_position: Current position of the rover
            obstacles: List of obstacles to avoid
            attempt: Internal counter to prevent infinite loops

        Returns:
            Tuple of (linear_velocity, angular_velocity)
        """
<<<<<<< HEAD

        # Calculate the next goal location
        rover_x, rover_y, _, _, _, rover_yaw = pytransform_to_tuple(pytransform_position)
        self.state_machine((rover_x, rover_y)) # Change the state

        # NOTE: Static/Dynamic path planning will be done here, specialized battery is else where
        if self.state == State.STATIC_PATH or self.state == State.DYNAMIC_PATH:

            # Prevent infinite loops
            if attempt >= 5:
                print("WARNING: Maximum attempts reached, using emergency fallback")
                # Emergency fallback: turn in place then try to move slightly
                return (0.1, 0.5)
            
            
            try:
                # Extract the position information
                rover_x, rover_y, _, _, _, rover_yaw = pytransform_to_tuple(pytransform_position)

                # Get our current goal location
                goal_x, goal_y = self.goal_loc
                
                # Success!
                return self.drive_control.get_lin_vel_ang_vel_drive_control(rover_x, rover_y, rover_yaw, goal_x, goal_y)
                

            except Exception as e:
                print(f"Navigation error: {e}")
                
                # Try one of several fallback strategies
                if attempt == 0:
                    # First fallback: try with just the lander as an obstacle
                    print("Trying fallback with just lander obstacle")
                    self.obstacles = [self.lander_obstacle]
                    return self.get_lin_vel_ang_vel(pytransform_position, attempt + 1)
                elif attempt == 1:
                    # Second fallback: try with a new goal location
                    print("Trying fallback with new goal location")
                    rover_x, rover_y, _, _, _, _ = pytransform_to_tuple(pytransform_position)
                    self.goal_loc = self.static_path.get_next_goal_location()
                    self.dynamic_path = None
                    return self.get_lin_vel_ang_vel(pytransform_position, attempt + 1)
                elif attempt == 2:
                    # Third fallback: try with a simpler path planning approach
                    print("Trying emergency direct path")
                    rover_x, rover_y, _, _, _, rover_yaw = pytransform_to_tuple(pytransform_position)
                    # Simple emergency path - move away from current location
                    emergency_x = rover_x + 2.0
                    emergency_y = rover_y + 2.0
                    emergency_ang = angle_helper(rover_x, rover_y, rover_yaw, emergency_x, emergency_y)
                    return (0.2, emergency_ang)  # Slow speed for safety
                else:
                    # Last resort: rotate in place to find a clear path
                    print("CRITICAL: Using last resort movement")
                    return (0.0, 0.5)  # Rotate in place at a moderate speed
            
=======
        # Prevent infinite loops
        if attempt >= 5:
            print("WARNING: Maximum attempts reached, using emergency fallback")
            # Emergency fallback: turn in place then try to move slightly
            return (0.1, 0.5)

        # Update obstacles
        if obstacles is not None:
            self.obstacles = [o for o in obstacles]
            if self.lander_obstacle not in self.obstacles:
                self.obstacles.append(self.lander_obstacle)

        # Get the goal speed
        current_goal_speed = self.goal_speed

        try:
            # Extract the position information
            rover_x, rover_y, _, _, _, rover_yaw = pytransform_to_tuple(
                pytransform_position
            )

            # Check if there will be a collision on the path, if so get rid of this one
            if self.rrt_path is not None and not self.rrt_path.is_path_collision_free(
                self.obstacles
            ):
                self.rrt_path = None

            # Check if we have an rrt path and make one if we don't have one
            if self.rrt_path is None:
                self.rrt_path = RRTPath(
                    [(rover_x, rover_y), self.goal_loc], self.obstacles
                )

            # Check if it is possible to reach our goal location
            if not self.rrt_path.is_possible_to_reach(*self.goal_loc, self.obstacles):
                # Try a new goal location without recursion
                self.goal_loc = self.get_next_goal_location(rover_x, rover_y)
                self.rrt_path = None

                # Instead of recursion, increment attempt counter and try again
                return self.get_lin_vel_ang_vel(
                    pytransform_position, obstacles, attempt + 1
                )

            # Get the next path along the rrt path
            self.rrt_goal_loc = self.rrt_path.traverse(
                (rover_x, rover_y), self.radius_from_goal_location
            )

            # If no goal location (we made it there), pick new one
            if self.rrt_goal_loc is None:
                self.goal_loc = self.get_next_goal_location(rover_x, rover_y)
                self.rrt_path = None

                # Instead of recursion, increment attempt counter and try again
                return self.get_lin_vel_ang_vel(
                    pytransform_position, obstacles, attempt + 1
                )

            # Follow the rrt path
            rrt_goal_x, rrt_goal_y = self.rrt_goal_loc
            current_goal_ang = angle_helper(
                rover_x, rover_y, rover_yaw, rrt_goal_x, rrt_goal_y
            )

            # Check if we need to do a tight turn then override goal speed
            if abs(current_goal_ang) > 0.1:
                current_goal_speed = self.goal_hard_turn_speed

            # print(f"the rover position is {rover_x} and {rover_y}")
            # print(f"the new goal location is {self.goal_loc}")
            # print(f'the goal location along the rrt path is {self.rrt_goal_loc}')
            # print(f"the goal ang is {current_goal_ang}")

            # Success!
            return (current_goal_speed, current_goal_ang)

        except Exception as e:
            print(f"Navigation error: {e}")

            # Try one of several fallback strategies
            if attempt == 0:
                # First fallback: try with just the lander as an obstacle
                print("Trying fallback with just lander obstacle")
                self.obstacles = [self.lander_obstacle]
                return self.get_lin_vel_ang_vel(
                    pytransform_position, self.obstacles, attempt + 1
                )
            elif attempt == 1:
                # Second fallback: try with a new goal location
                print("Trying fallback with new goal location")
                rover_x, rover_y, _, _, _, _ = pytransform_to_tuple(
                    pytransform_position
                )
                self.goal_loc = self.get_next_goal_location(rover_x, rover_y)
                self.rrt_path = None
                return self.get_lin_vel_ang_vel(
                    pytransform_position, self.obstacles, attempt + 1
                )
            elif attempt == 2:
                # Third fallback: try with a simpler path planning approach
                print("Trying emergency direct path")
                rover_x, rover_y, _, _, _, rover_yaw = pytransform_to_tuple(
                    pytransform_position
                )
                # Simple emergency path - move away from current location
                emergency_x = rover_x + 2.0
                emergency_y = rover_y + 2.0
                emergency_ang = angle_helper(
                    rover_x, rover_y, rover_yaw, emergency_x, emergency_y
                )
                return (0.2, emergency_ang)  # Slow speed for safety
            else:
                # Last resort: rotate in place to find a clear path
                print("CRITICAL: Using last resort movement")
                return (0.0, 0.5)  # Rotate in place at a moderate speed
>>>>>>> 822fc597

    def get_rrt_waypoints(self):
        """
        Return the full list of waypoints from the current RRT path, if it exists.
        This can be useful for visualization or debugging.

        Returns:
            A list of (x, y) tuples representing the current planned path,
            or an empty list if there is no valid path.
        """
        if self.dynamic_path is None:
            return []

        # Depending on your RRTPath implementation, you might do:
        #   return self.dynamic_path.get_full_path()
        # or
        #   return self.dynamic_path.nodes
        #
        # If `RRTPath` has no built-in method, you can store the path in a variable
        # in `RRTPath` after construction or after planning. Here, let's assume
        # there's a `get_full_path()` method for demonstration:
<<<<<<< HEAD
        
        return self.dynamic_path.get_full_path()
=======

        return self.rrt_path.get_full_path()

    # def get_lin_vel_ang_vel(self, pytransform_position, obstacles = None):
    #     """
    #     Takes the position and returns the linear and angular goal velocity
    #     """

    #     # Update the obstacles, removing old ones, but keeping the lander
    #     if obstacles is not None:
    #         self.obstacles = obstacles
    #         self.obstacles.append(self.lander_obstacle)

    #     # Get the goal speed
    #     current_goal_speed = self.goal_speed

    #     # Extract the position information
    #     rover_x, rover_y, _, _, _, rover_yaw = pytransform_to_tuple(
    #         pytransform_position
    #     )

    #     # Check if there will be a collision on the path, if so get rid of this one
    #     if self.rrt_path is not None and not self.rrt_path.is_path_collision_free(self.obstacles):
    #         self.rrt_path = None

    #     # Check if we have an rrt path and make one if we dont have one
    #     if self.rrt_path is None:
    #         self.rrt_path = RRTPath([(rover_x, rover_y), self.goal_loc], self.obstacles)

    #     # Check if it is possible to reach our goal location, if not pick a new one and rerun
    #     if not self.rrt_path.is_possible_to_reach(*self.goal_loc, self.obstacles):
    #         self.goal_loc = self.get_next_goal_location(rover_x, rover_y)
    #         self.rrt_path = None
    #         return self.get_lin_vel_ang_vel(pytransform_position)

    #     # Get the next path along the rrt path
    #     self.rrt_goal_loc = self.rrt_path.traverse((rover_x, rover_y), self.radius_from_goal_location)

    #     # Catch the case where there is no goal location (as in we made it there)
    #     if self.rrt_goal_loc is None:
    #         self.goal_loc = self.get_next_goal_location(rover_x, rover_y)
    #         self.rrt_path = None
    #         return self.get_lin_vel_ang_vel(pytransform_position)

    #     # Follow the rrt path
    #     rrt_goal_x, rrt_goal_y = self.rrt_goal_loc

    #     current_goal_ang = angle_helper(rover_x, rover_y, rover_yaw, rrt_goal_x, rrt_goal_y)

    #     # Check if we need to do a tight turn then override goal speed
    #     if abs(current_goal_ang) > .1:
    #         current_goal_speed = self.goal_hard_turn_speed

    #     print(f"the rover position is {rover_x} and {rover_y}")
    #     print(f"the new goal location is {self.goal_loc}")
    #     print(f'the goal location along the rrt path is {self.rrt_goal_loc}')
    #     print(f"the goal ang is {current_goal_ang}")

    #     # TODO: Figure out a better speed
    #     return (current_goal_speed, current_goal_ang)

    # def get_lin_vel_ang_vel(self, pytransform_position, obstacles=None):
    #     """
    #     Takes the position and returns the linear and angular goal velocity.
    #     Uses a loop-based approach to avoid recursion issues.
    #     """
    #     max_attempts = 10  # Prevent infinite loops

    #     # First try with all obstacles, then try with just lander if needed
    #     for strategy in ['all_obstacles', 'just_lander']:
    #         for attempt in range(max_attempts):
    #             # Update obstacles based on strategy
    #             if strategy == 'just_lander':
    #                 self.obstacles = [self.lander_obstacle]
    #                 print("Trying with just lander obstacle, attempt", attempt + 1)
    #             elif obstacles is not None:
    #                 self.obstacles = obstacles.copy()
    #                 if self.lander_obstacle not in self.obstacles:
    #                     self.obstacles.append(self.lander_obstacle)

    #             # Get the goal speed
    #             current_goal_speed = self.goal_speed

    #             try:
    #                 # Extract the position information
    #                 rover_x, rover_y, _, _, _, rover_yaw = pytransform_to_tuple(pytransform_position)

    #                 # Check if there will be a collision on the path, if so get rid of this one
    #                 if self.rrt_path is not None and not self.rrt_path.is_path_collision_free(self.obstacles):
    #                     self.rrt_path = None

    #                 # Check if we have an rrt path and make one if we dont have one
    #                 if self.rrt_path is None:
    #                     self.rrt_path = RRTPath([(rover_x, rover_y), self.goal_loc], self.obstacles)

    #                 # Check if it is possible to reach our goal location
    #                 if not self.rrt_path.is_possible_to_reach(*self.goal_loc, self.obstacles):
    #                     # Try a new goal location
    #                     self.goal_loc = self.get_next_goal_location(rover_x, rover_y)
    #                     self.rrt_path = None
    #                     continue  # Try again with new goal

    #                 # Get the next path along the rrt path
    #                 self.rrt_goal_loc = self.rrt_path.traverse((rover_x, rover_y), self.radius_from_goal_location)

    #                 # If no goal location (we made it there), pick new one
    #                 if self.rrt_goal_loc is None:
    #                     self.goal_loc = self.get_next_goal_location(rover_x, rover_y)
    #                     self.rrt_path = None
    #                     continue  # Try again with new goal

    #                 # Follow the rrt path
    #                 rrt_goal_x, rrt_goal_y = self.rrt_goal_loc
    #                 current_goal_ang = angle_helper(rover_x, rover_y, rover_yaw, rrt_goal_x, rrt_goal_y)

    #                 # Check if we need to do a tight turn then override goal speed
    #                 if abs(current_goal_ang) > .1:
    #                     current_goal_speed = self.goal_hard_turn_speed

    #                 print(f"the rover position is {rover_x} and {rover_y}")
    #                 print(f"the new goal location is {self.goal_loc}")
    #                 print(f'the goal location along the rrt path is {self.rrt_goal_loc}')
    #                 print(f"the goal ang is {current_goal_ang}")

    #                 # Success! Return the velocities
    #                 return (current_goal_speed, current_goal_ang)

    #             except Exception as e:
    #                 print(f"Error in navigation attempt: {e}")
    #                 continue  # Try again

    #     # If all strategies and attempts fail, return a safe default
    #     print("CRITICAL: Could not find any valid path after all attempts")
    #     return (0.0, 0.0)  # Stop the rover


def angle_helper(start_x, start_y, yaw, end_x, end_y):
    """Given a a start location and yaw this will return the desired turning angle to point towards end

    Args:
        start_x (float): _description_
        start_y (float): _description_
        yaw (float): _description_
        end_x (float): _description_
        end_y (float): _description_

    Returns:
        The goal angle for turning
    """

    # Do trig to find the angle between the goal location and rover location
    angle_of_triangle = atan2((end_y - start_y), (end_x - start_x))
    # Get the exact value outside of pi/2 and -pi/2

    # Calculate goal angular velocity
    goal_ang = angle_of_triangle - yaw

    # Normalize the angle to be within [-pi, pi]
    while goal_ang > np.pi:
        goal_ang -= 2 * np.pi
    while goal_ang < -np.pi:
        goal_ang += 2 * np.pi

    # NOTE: Test code
    # print(f'taking in start of {(start_x, start_y)} and the robot yaw is {yaw}. The goal location is {(end_x, end_y)}. The current goal angle turn is {goal_ang}')

    return goal_ang


def generate_spiral(
    x0, y0, initial_radius=3.0, num_points=400, spiral_rate=0.2, frequency=8
):
    """
    Generates a list of (x, y) points forming a spiral around (x0, y0).

    :param x0: X-coordinate of the center
    :param y0: Y-coordinate of the center
    :param initial_radius: Starting radius from the center
    :param num_points: Number of points in the spiral
    :param spiral_rate: Controls how quickly the spiral expands
    :param frequency: Controls how closely spaced the points are
    :return: List of (x, y) points forming the spiral
    """
    points = []
    for i in range(num_points):
        theta = -i / frequency  # Angle in radians
        r = initial_radius + spiral_rate * theta  # Radius grows over time
        x = x0 + r * np.cos(theta)
        y = y0 + r * np.sin(theta)

        points.append((x, y))

    return points


import numpy as np


def rotate_point(x, y, angle_degrees):
    """
    Rotate point (x, y) around the origin (0, 0) by angle_degrees in a standard
    mathematical positive rotation (counter-clockwise).
    """
    angle = np.radians(angle_degrees)
    x_rot = x * np.cos(angle) - y * np.sin(angle)
    y_rot = x * np.sin(angle) + y * np.cos(angle)
    return x_rot, y_rot


def generate_lawnmower(x0, y0, width=9.0, height=9.0, spacing=2.0):
    """
    Generate a lawnmower (back-and-forth) path that covers a rectangular region
    of size width x height, centered at (x0, y0). Spacing determines the distance
    between successive "passes".
    """
    # Start from the top-left corner in local coordinates (-width/2, +height/2)
    # and move row by row downwards.
    half_w = width / 2.0
    half_h = height / 2.0

    points = []
    # Determine how many rows (back-and-forth lines) we'll have
    num_rows = int(np.ceil(height / spacing))

    for row in range(num_rows + 1):
        # Current y in local coordinates (top to bottom)
        y_local = half_h - row * spacing

        # If the row is even, move left-to-right; if odd, move right-to-left
        if row % 2 == 0:
            # left to right
            x_line = np.linspace(-half_w, half_w, num=10)  # e.g. 10 points per row
        else:
            # right to left
            x_line = np.linspace(half_w, -half_w, num=10)

        for x_local in x_line:
            # Shift back to global coordinates
            x_global = x0 + x_local
            y_global = y0 + y_local
            points.append((x_global, y_global))

    return points


def generate_multi_angle_lawnmower(x0, y0, angles, width=9.0, height=9.0, spacing=2.0):
    """
    Generate a combined coverage path by doing a lawnmower sweep at multiple angles.
    'angles' is a list of angles (in degrees) by which we'll rotate the region
    around (x0, y0).
    """
    all_points = []

    for angle in angles:
        # 1. Generate a standard lawnmower pattern around (0,0) to keep it simple
        #    and interpret that pattern in local coordinates.
        lawnmower_local = generate_lawnmower(
            0, 0, width=width, height=height, spacing=spacing
        )

        # 2. Rotate each point by 'angle' around origin, then shift to (x0, y0).
        #    Because we generated at (0,0) "center", the rotation is straightforward.
        rotated_path = []
        for lx, ly in lawnmower_local:
            rx, ry = rotate_point(lx, ly, angle)
            # Shift by the global center (x0, y0)
            rx_global = x0 + rx
            ry_global = y0 + ry
            rotated_path.append((rx_global, ry_global))

        # 3. Append to our big list
        all_points.extend(rotated_path)

    return all_points


# Example usage:
# Cover 9x9 region, center at (0,0), with passes at 0°, 90°, and 45°.
waypoints = generate_multi_angle_lawnmower(
    x0=0.0, y0=0.0, angles=[0, 45, 90], width=9.0, height=9.0, spacing=2.0
)
>>>>>>> 822fc597
<|MERGE_RESOLUTION|>--- conflicted
+++ resolved
@@ -1,4 +1,3 @@
-
 from maple.utils import pytransform_to_tuple, carla_to_pytransform
 from maple.navigation.drive_control import DriveController, angle_helper
 from maple.navigation.constants import lander_size
@@ -7,8 +6,8 @@
 from maple.navigation.state.static import StaticPath
 from pytransform3d.transformations import concat
 
-<<<<<<< HEAD
 from enum import Enum
+
 
 # This is a small class to keep track of the current state of the rover
 class State(Enum):
@@ -18,8 +17,7 @@
     PRE_PRE_CHARGE = 2
     PRE_CHARGE = 3
     POST_CHARGE = 4
-=======
->>>>>>> 822fc597
+
 
 class Navigator:
     """Provides the goal linear and angular velocity for the rover"""
@@ -47,8 +45,9 @@
         # These are the obstacles to avoid
         # It is a list of tuples with x, y, and radius
         # This will soon be a parameter
-<<<<<<< HEAD
-        self.lander_x, self.lander_y, _, _, _, _ = pytransform_to_tuple(self.lander_initial_position)
+        self.lander_x, self.lander_y, _, _, _, _ = pytransform_to_tuple(
+            self.lander_initial_position
+        )
         self.lander_obstacle = (self.lander_x, self.lander_y, lander_size)
         self.obstacles = [self.lander_obstacle]
 
@@ -64,30 +63,6 @@
         ##### spiral path #####
         # Generate the static path points
         static_path_way_points = generate_spiral(self.lander_x, self.lander_y)
-=======
-        self.lander_x, self.lander_y, _, _, _, _ = pytransform_to_tuple(
-            self.lander_initial_position
-        )
-        self.lander_obstacle = (self.lander_x, self.lander_y, 3)
-        self.obstacles = [self.lander_obstacle]
-
-        # This is how far from our current rover position along the path that we want to be the point our rover is trying to go to
-        self.radius_from_goal_location = 0.5
-
-        # This is the speed we are set to travel at (.48m/s is max linear and 4.13rad/s is max angular)
-        self.goal_speed = 0.3
-        self.goal_hard_turn_speed = 0.3
-
-        # This is the location we are trying to get to on navigationr
-        self.goal_loc = (
-            0,
-            0,
-        )  # IMPORTANT NOTE: This is for testing purpoese, will need to change
-
-        # This is the point we are trying to get to using the rrt along with a path to that point
-        self.rrt_path = None
-        self.rrt_goal_loc = None  # IMPORTANT NOTE: This is different than self.goal_loc because this is the goal location along the rrt path to get to self.goal_loc
->>>>>>> 822fc597
 
         # Initialize the static path as an object
         self.static_path = StaticPath(static_path_way_points)
@@ -116,22 +91,20 @@
         """
 
         if self.state == State.STATIC_PATH:
-
-<<<<<<< HEAD
             # Find the next point in the static path
-            possible_next_goal_location = self.static_path.traverse(rover_position, self.obstacles)
-=======
-        # Update the index in a loop to allways have a point
-        self.global_path_index_tracker = (self.global_path_index_tracker + 1) % len(
-            self.global_path
-        )
->>>>>>> 822fc597
+            possible_next_goal_location = self.static_path.traverse(
+                rover_position, self.obstacles
+            )
 
             # TODO: Later this will be used to change flower petals
             # For now if it is None regenerate the path
             if possible_next_goal_location is None:
-                self.static_path = StaticPath(generate_spiral(self.lander_x, self.lander_y))
-                possible_next_goal_location = self.static_path.traverse(rover_position, self.obstacles)
+                self.static_path = StaticPath(
+                    generate_spiral(self.lander_x, self.lander_y)
+                )
+                possible_next_goal_location = self.static_path.traverse(
+                    rover_position, self.obstacles
+                )
 
             # NOTE: If possible next goal location is None then there are no possible locations to go to with that static plan
             if possible_next_goal_location is None:
@@ -141,12 +114,12 @@
             # If there will be a collision switch to dynamic path
             if not self.static_path.is_path_collision_free(self.obstacles):
                 self.state = State.DYNAMIC_PATH
-                self.dynamic_path = DynamicPath([rover_position, possible_next_goal_location], self.obstacles)
+                self.dynamic_path = DynamicPath(
+                    [rover_position, possible_next_goal_location], self.obstacles
+                )
                 self.state_machine(rover_position)
 
-
         elif self.state == State.DYNAMIC_PATH:
-            
             # Find the next point in the dynamic path
             self.goal_loc = self.dynamic_path.traverse(rover_position)
 
@@ -159,7 +132,7 @@
             pass
 
         elif self.state == State.PRE_CHARGE:
-            pass    
+            pass
 
         elif self.state == State.POST_CHARGE:
             pass
@@ -175,10 +148,10 @@
     def add_large_boulder_detection(self, detections):
         """
         Add a list of large boulder detections in the form of [(x1, y1, r1), (x2, y2, r2), (x3, y3, r3),...]
-        
+
         Args:
             detections: The detections to add to the places to get around
-            
+
         Returns:
             None
         """
@@ -197,13 +170,8 @@
     def __call__(self, pytransform_position):
         """Equivalent to calling `get_lin_vel_ang_vel`."""
         return self.get_lin_vel_ang_vel(pytransform_position)
-<<<<<<< HEAD
-    
+
     def get_lin_vel_ang_vel(self, pytransform_position, attempt=0):
-=======
-
-    def get_lin_vel_ang_vel(self, pytransform_position, obstacles=None, attempt=0):
->>>>>>> 822fc597
         """
         Takes the position and returns the linear and angular goal velocity.
         Uses an iterative approach with fallback strategies to prevent recursion issues.
@@ -216,36 +184,38 @@
         Returns:
             Tuple of (linear_velocity, angular_velocity)
         """
-<<<<<<< HEAD
 
         # Calculate the next goal location
-        rover_x, rover_y, _, _, _, rover_yaw = pytransform_to_tuple(pytransform_position)
-        self.state_machine((rover_x, rover_y)) # Change the state
+        rover_x, rover_y, _, _, _, rover_yaw = pytransform_to_tuple(
+            pytransform_position
+        )
+        self.state_machine((rover_x, rover_y))  # Change the state
 
         # NOTE: Static/Dynamic path planning will be done here, specialized battery is else where
         if self.state == State.STATIC_PATH or self.state == State.DYNAMIC_PATH:
-
             # Prevent infinite loops
             if attempt >= 5:
                 print("WARNING: Maximum attempts reached, using emergency fallback")
                 # Emergency fallback: turn in place then try to move slightly
                 return (0.1, 0.5)
-            
-            
+
             try:
                 # Extract the position information
-                rover_x, rover_y, _, _, _, rover_yaw = pytransform_to_tuple(pytransform_position)
+                rover_x, rover_y, _, _, _, rover_yaw = pytransform_to_tuple(
+                    pytransform_position
+                )
 
                 # Get our current goal location
                 goal_x, goal_y = self.goal_loc
-                
+
                 # Success!
-                return self.drive_control.get_lin_vel_ang_vel_drive_control(rover_x, rover_y, rover_yaw, goal_x, goal_y)
-                
+                return self.drive_control.get_lin_vel_ang_vel_drive_control(
+                    rover_x, rover_y, rover_yaw, goal_x, goal_y
+                )
 
             except Exception as e:
                 print(f"Navigation error: {e}")
-                
+
                 # Try one of several fallback strategies
                 if attempt == 0:
                     # First fallback: try with just the lander as an obstacle
@@ -255,142 +225,29 @@
                 elif attempt == 1:
                     # Second fallback: try with a new goal location
                     print("Trying fallback with new goal location")
-                    rover_x, rover_y, _, _, _, _ = pytransform_to_tuple(pytransform_position)
+                    rover_x, rover_y, _, _, _, _ = pytransform_to_tuple(
+                        pytransform_position
+                    )
                     self.goal_loc = self.static_path.get_next_goal_location()
                     self.dynamic_path = None
                     return self.get_lin_vel_ang_vel(pytransform_position, attempt + 1)
                 elif attempt == 2:
                     # Third fallback: try with a simpler path planning approach
                     print("Trying emergency direct path")
-                    rover_x, rover_y, _, _, _, rover_yaw = pytransform_to_tuple(pytransform_position)
+                    rover_x, rover_y, _, _, _, rover_yaw = pytransform_to_tuple(
+                        pytransform_position
+                    )
                     # Simple emergency path - move away from current location
                     emergency_x = rover_x + 2.0
                     emergency_y = rover_y + 2.0
-                    emergency_ang = angle_helper(rover_x, rover_y, rover_yaw, emergency_x, emergency_y)
+                    emergency_ang = angle_helper(
+                        rover_x, rover_y, rover_yaw, emergency_x, emergency_y
+                    )
                     return (0.2, emergency_ang)  # Slow speed for safety
                 else:
                     # Last resort: rotate in place to find a clear path
                     print("CRITICAL: Using last resort movement")
                     return (0.0, 0.5)  # Rotate in place at a moderate speed
-            
-=======
-        # Prevent infinite loops
-        if attempt >= 5:
-            print("WARNING: Maximum attempts reached, using emergency fallback")
-            # Emergency fallback: turn in place then try to move slightly
-            return (0.1, 0.5)
-
-        # Update obstacles
-        if obstacles is not None:
-            self.obstacles = [o for o in obstacles]
-            if self.lander_obstacle not in self.obstacles:
-                self.obstacles.append(self.lander_obstacle)
-
-        # Get the goal speed
-        current_goal_speed = self.goal_speed
-
-        try:
-            # Extract the position information
-            rover_x, rover_y, _, _, _, rover_yaw = pytransform_to_tuple(
-                pytransform_position
-            )
-
-            # Check if there will be a collision on the path, if so get rid of this one
-            if self.rrt_path is not None and not self.rrt_path.is_path_collision_free(
-                self.obstacles
-            ):
-                self.rrt_path = None
-
-            # Check if we have an rrt path and make one if we don't have one
-            if self.rrt_path is None:
-                self.rrt_path = RRTPath(
-                    [(rover_x, rover_y), self.goal_loc], self.obstacles
-                )
-
-            # Check if it is possible to reach our goal location
-            if not self.rrt_path.is_possible_to_reach(*self.goal_loc, self.obstacles):
-                # Try a new goal location without recursion
-                self.goal_loc = self.get_next_goal_location(rover_x, rover_y)
-                self.rrt_path = None
-
-                # Instead of recursion, increment attempt counter and try again
-                return self.get_lin_vel_ang_vel(
-                    pytransform_position, obstacles, attempt + 1
-                )
-
-            # Get the next path along the rrt path
-            self.rrt_goal_loc = self.rrt_path.traverse(
-                (rover_x, rover_y), self.radius_from_goal_location
-            )
-
-            # If no goal location (we made it there), pick new one
-            if self.rrt_goal_loc is None:
-                self.goal_loc = self.get_next_goal_location(rover_x, rover_y)
-                self.rrt_path = None
-
-                # Instead of recursion, increment attempt counter and try again
-                return self.get_lin_vel_ang_vel(
-                    pytransform_position, obstacles, attempt + 1
-                )
-
-            # Follow the rrt path
-            rrt_goal_x, rrt_goal_y = self.rrt_goal_loc
-            current_goal_ang = angle_helper(
-                rover_x, rover_y, rover_yaw, rrt_goal_x, rrt_goal_y
-            )
-
-            # Check if we need to do a tight turn then override goal speed
-            if abs(current_goal_ang) > 0.1:
-                current_goal_speed = self.goal_hard_turn_speed
-
-            # print(f"the rover position is {rover_x} and {rover_y}")
-            # print(f"the new goal location is {self.goal_loc}")
-            # print(f'the goal location along the rrt path is {self.rrt_goal_loc}')
-            # print(f"the goal ang is {current_goal_ang}")
-
-            # Success!
-            return (current_goal_speed, current_goal_ang)
-
-        except Exception as e:
-            print(f"Navigation error: {e}")
-
-            # Try one of several fallback strategies
-            if attempt == 0:
-                # First fallback: try with just the lander as an obstacle
-                print("Trying fallback with just lander obstacle")
-                self.obstacles = [self.lander_obstacle]
-                return self.get_lin_vel_ang_vel(
-                    pytransform_position, self.obstacles, attempt + 1
-                )
-            elif attempt == 1:
-                # Second fallback: try with a new goal location
-                print("Trying fallback with new goal location")
-                rover_x, rover_y, _, _, _, _ = pytransform_to_tuple(
-                    pytransform_position
-                )
-                self.goal_loc = self.get_next_goal_location(rover_x, rover_y)
-                self.rrt_path = None
-                return self.get_lin_vel_ang_vel(
-                    pytransform_position, self.obstacles, attempt + 1
-                )
-            elif attempt == 2:
-                # Third fallback: try with a simpler path planning approach
-                print("Trying emergency direct path")
-                rover_x, rover_y, _, _, _, rover_yaw = pytransform_to_tuple(
-                    pytransform_position
-                )
-                # Simple emergency path - move away from current location
-                emergency_x = rover_x + 2.0
-                emergency_y = rover_y + 2.0
-                emergency_ang = angle_helper(
-                    rover_x, rover_y, rover_yaw, emergency_x, emergency_y
-                )
-                return (0.2, emergency_ang)  # Slow speed for safety
-            else:
-                # Last resort: rotate in place to find a clear path
-                print("CRITICAL: Using last resort movement")
-                return (0.0, 0.5)  # Rotate in place at a moderate speed
->>>>>>> 822fc597
 
     def get_rrt_waypoints(self):
         """
@@ -412,289 +269,5 @@
         # If `RRTPath` has no built-in method, you can store the path in a variable
         # in `RRTPath` after construction or after planning. Here, let's assume
         # there's a `get_full_path()` method for demonstration:
-<<<<<<< HEAD
-        
-        return self.dynamic_path.get_full_path()
-=======
-
-        return self.rrt_path.get_full_path()
-
-    # def get_lin_vel_ang_vel(self, pytransform_position, obstacles = None):
-    #     """
-    #     Takes the position and returns the linear and angular goal velocity
-    #     """
-
-    #     # Update the obstacles, removing old ones, but keeping the lander
-    #     if obstacles is not None:
-    #         self.obstacles = obstacles
-    #         self.obstacles.append(self.lander_obstacle)
-
-    #     # Get the goal speed
-    #     current_goal_speed = self.goal_speed
-
-    #     # Extract the position information
-    #     rover_x, rover_y, _, _, _, rover_yaw = pytransform_to_tuple(
-    #         pytransform_position
-    #     )
-
-    #     # Check if there will be a collision on the path, if so get rid of this one
-    #     if self.rrt_path is not None and not self.rrt_path.is_path_collision_free(self.obstacles):
-    #         self.rrt_path = None
-
-    #     # Check if we have an rrt path and make one if we dont have one
-    #     if self.rrt_path is None:
-    #         self.rrt_path = RRTPath([(rover_x, rover_y), self.goal_loc], self.obstacles)
-
-    #     # Check if it is possible to reach our goal location, if not pick a new one and rerun
-    #     if not self.rrt_path.is_possible_to_reach(*self.goal_loc, self.obstacles):
-    #         self.goal_loc = self.get_next_goal_location(rover_x, rover_y)
-    #         self.rrt_path = None
-    #         return self.get_lin_vel_ang_vel(pytransform_position)
-
-    #     # Get the next path along the rrt path
-    #     self.rrt_goal_loc = self.rrt_path.traverse((rover_x, rover_y), self.radius_from_goal_location)
-
-    #     # Catch the case where there is no goal location (as in we made it there)
-    #     if self.rrt_goal_loc is None:
-    #         self.goal_loc = self.get_next_goal_location(rover_x, rover_y)
-    #         self.rrt_path = None
-    #         return self.get_lin_vel_ang_vel(pytransform_position)
-
-    #     # Follow the rrt path
-    #     rrt_goal_x, rrt_goal_y = self.rrt_goal_loc
-
-    #     current_goal_ang = angle_helper(rover_x, rover_y, rover_yaw, rrt_goal_x, rrt_goal_y)
-
-    #     # Check if we need to do a tight turn then override goal speed
-    #     if abs(current_goal_ang) > .1:
-    #         current_goal_speed = self.goal_hard_turn_speed
-
-    #     print(f"the rover position is {rover_x} and {rover_y}")
-    #     print(f"the new goal location is {self.goal_loc}")
-    #     print(f'the goal location along the rrt path is {self.rrt_goal_loc}')
-    #     print(f"the goal ang is {current_goal_ang}")
-
-    #     # TODO: Figure out a better speed
-    #     return (current_goal_speed, current_goal_ang)
-
-    # def get_lin_vel_ang_vel(self, pytransform_position, obstacles=None):
-    #     """
-    #     Takes the position and returns the linear and angular goal velocity.
-    #     Uses a loop-based approach to avoid recursion issues.
-    #     """
-    #     max_attempts = 10  # Prevent infinite loops
-
-    #     # First try with all obstacles, then try with just lander if needed
-    #     for strategy in ['all_obstacles', 'just_lander']:
-    #         for attempt in range(max_attempts):
-    #             # Update obstacles based on strategy
-    #             if strategy == 'just_lander':
-    #                 self.obstacles = [self.lander_obstacle]
-    #                 print("Trying with just lander obstacle, attempt", attempt + 1)
-    #             elif obstacles is not None:
-    #                 self.obstacles = obstacles.copy()
-    #                 if self.lander_obstacle not in self.obstacles:
-    #                     self.obstacles.append(self.lander_obstacle)
-
-    #             # Get the goal speed
-    #             current_goal_speed = self.goal_speed
-
-    #             try:
-    #                 # Extract the position information
-    #                 rover_x, rover_y, _, _, _, rover_yaw = pytransform_to_tuple(pytransform_position)
-
-    #                 # Check if there will be a collision on the path, if so get rid of this one
-    #                 if self.rrt_path is not None and not self.rrt_path.is_path_collision_free(self.obstacles):
-    #                     self.rrt_path = None
-
-    #                 # Check if we have an rrt path and make one if we dont have one
-    #                 if self.rrt_path is None:
-    #                     self.rrt_path = RRTPath([(rover_x, rover_y), self.goal_loc], self.obstacles)
-
-    #                 # Check if it is possible to reach our goal location
-    #                 if not self.rrt_path.is_possible_to_reach(*self.goal_loc, self.obstacles):
-    #                     # Try a new goal location
-    #                     self.goal_loc = self.get_next_goal_location(rover_x, rover_y)
-    #                     self.rrt_path = None
-    #                     continue  # Try again with new goal
-
-    #                 # Get the next path along the rrt path
-    #                 self.rrt_goal_loc = self.rrt_path.traverse((rover_x, rover_y), self.radius_from_goal_location)
-
-    #                 # If no goal location (we made it there), pick new one
-    #                 if self.rrt_goal_loc is None:
-    #                     self.goal_loc = self.get_next_goal_location(rover_x, rover_y)
-    #                     self.rrt_path = None
-    #                     continue  # Try again with new goal
-
-    #                 # Follow the rrt path
-    #                 rrt_goal_x, rrt_goal_y = self.rrt_goal_loc
-    #                 current_goal_ang = angle_helper(rover_x, rover_y, rover_yaw, rrt_goal_x, rrt_goal_y)
-
-    #                 # Check if we need to do a tight turn then override goal speed
-    #                 if abs(current_goal_ang) > .1:
-    #                     current_goal_speed = self.goal_hard_turn_speed
-
-    #                 print(f"the rover position is {rover_x} and {rover_y}")
-    #                 print(f"the new goal location is {self.goal_loc}")
-    #                 print(f'the goal location along the rrt path is {self.rrt_goal_loc}')
-    #                 print(f"the goal ang is {current_goal_ang}")
-
-    #                 # Success! Return the velocities
-    #                 return (current_goal_speed, current_goal_ang)
-
-    #             except Exception as e:
-    #                 print(f"Error in navigation attempt: {e}")
-    #                 continue  # Try again
-
-    #     # If all strategies and attempts fail, return a safe default
-    #     print("CRITICAL: Could not find any valid path after all attempts")
-    #     return (0.0, 0.0)  # Stop the rover
-
-
-def angle_helper(start_x, start_y, yaw, end_x, end_y):
-    """Given a a start location and yaw this will return the desired turning angle to point towards end
-
-    Args:
-        start_x (float): _description_
-        start_y (float): _description_
-        yaw (float): _description_
-        end_x (float): _description_
-        end_y (float): _description_
-
-    Returns:
-        The goal angle for turning
-    """
-
-    # Do trig to find the angle between the goal location and rover location
-    angle_of_triangle = atan2((end_y - start_y), (end_x - start_x))
-    # Get the exact value outside of pi/2 and -pi/2
-
-    # Calculate goal angular velocity
-    goal_ang = angle_of_triangle - yaw
-
-    # Normalize the angle to be within [-pi, pi]
-    while goal_ang > np.pi:
-        goal_ang -= 2 * np.pi
-    while goal_ang < -np.pi:
-        goal_ang += 2 * np.pi
-
-    # NOTE: Test code
-    # print(f'taking in start of {(start_x, start_y)} and the robot yaw is {yaw}. The goal location is {(end_x, end_y)}. The current goal angle turn is {goal_ang}')
-
-    return goal_ang
-
-
-def generate_spiral(
-    x0, y0, initial_radius=3.0, num_points=400, spiral_rate=0.2, frequency=8
-):
-    """
-    Generates a list of (x, y) points forming a spiral around (x0, y0).
-
-    :param x0: X-coordinate of the center
-    :param y0: Y-coordinate of the center
-    :param initial_radius: Starting radius from the center
-    :param num_points: Number of points in the spiral
-    :param spiral_rate: Controls how quickly the spiral expands
-    :param frequency: Controls how closely spaced the points are
-    :return: List of (x, y) points forming the spiral
-    """
-    points = []
-    for i in range(num_points):
-        theta = -i / frequency  # Angle in radians
-        r = initial_radius + spiral_rate * theta  # Radius grows over time
-        x = x0 + r * np.cos(theta)
-        y = y0 + r * np.sin(theta)
-
-        points.append((x, y))
-
-    return points
-
-
-import numpy as np
-
-
-def rotate_point(x, y, angle_degrees):
-    """
-    Rotate point (x, y) around the origin (0, 0) by angle_degrees in a standard
-    mathematical positive rotation (counter-clockwise).
-    """
-    angle = np.radians(angle_degrees)
-    x_rot = x * np.cos(angle) - y * np.sin(angle)
-    y_rot = x * np.sin(angle) + y * np.cos(angle)
-    return x_rot, y_rot
-
-
-def generate_lawnmower(x0, y0, width=9.0, height=9.0, spacing=2.0):
-    """
-    Generate a lawnmower (back-and-forth) path that covers a rectangular region
-    of size width x height, centered at (x0, y0). Spacing determines the distance
-    between successive "passes".
-    """
-    # Start from the top-left corner in local coordinates (-width/2, +height/2)
-    # and move row by row downwards.
-    half_w = width / 2.0
-    half_h = height / 2.0
-
-    points = []
-    # Determine how many rows (back-and-forth lines) we'll have
-    num_rows = int(np.ceil(height / spacing))
-
-    for row in range(num_rows + 1):
-        # Current y in local coordinates (top to bottom)
-        y_local = half_h - row * spacing
-
-        # If the row is even, move left-to-right; if odd, move right-to-left
-        if row % 2 == 0:
-            # left to right
-            x_line = np.linspace(-half_w, half_w, num=10)  # e.g. 10 points per row
-        else:
-            # right to left
-            x_line = np.linspace(half_w, -half_w, num=10)
-
-        for x_local in x_line:
-            # Shift back to global coordinates
-            x_global = x0 + x_local
-            y_global = y0 + y_local
-            points.append((x_global, y_global))
-
-    return points
-
-
-def generate_multi_angle_lawnmower(x0, y0, angles, width=9.0, height=9.0, spacing=2.0):
-    """
-    Generate a combined coverage path by doing a lawnmower sweep at multiple angles.
-    'angles' is a list of angles (in degrees) by which we'll rotate the region
-    around (x0, y0).
-    """
-    all_points = []
-
-    for angle in angles:
-        # 1. Generate a standard lawnmower pattern around (0,0) to keep it simple
-        #    and interpret that pattern in local coordinates.
-        lawnmower_local = generate_lawnmower(
-            0, 0, width=width, height=height, spacing=spacing
-        )
-
-        # 2. Rotate each point by 'angle' around origin, then shift to (x0, y0).
-        #    Because we generated at (0,0) "center", the rotation is straightforward.
-        rotated_path = []
-        for lx, ly in lawnmower_local:
-            rx, ry = rotate_point(lx, ly, angle)
-            # Shift by the global center (x0, y0)
-            rx_global = x0 + rx
-            ry_global = y0 + ry
-            rotated_path.append((rx_global, ry_global))
-
-        # 3. Append to our big list
-        all_points.extend(rotated_path)
-
-    return all_points
-
-
-# Example usage:
-# Cover 9x9 region, center at (0,0), with passes at 0°, 90°, and 45°.
-waypoints = generate_multi_angle_lawnmower(
-    x0=0.0, y0=0.0, angles=[0, 45, 90], width=9.0, height=9.0, spacing=2.0
-)
->>>>>>> 822fc597
+
+        return self.dynamic_path.get_full_path()