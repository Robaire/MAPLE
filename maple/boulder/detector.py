import importlib.resources

import cv2
import numpy as np
import torch
from fastsam import FastSAM, FastSAMPrompt
from numpy.typing import NDArray
from pytransform3d.rotations import matrix_from_euler
from pytransform3d.transformations import concat, transform_from

from maple.utils import camera_parameters, carla_to_pytransform


class BoulderDetector:
    """Estimates the position of boulders around the rover."""

    agent: None
    left: None  # This is the carla.SensorPosition object
    right: None  # This is the carla.SensorPosition object
    fastsam: None
    stereo: None

    def __init__(self, agent, left, right):
        """Intializer.

        Args:
            agent: The Agent instance
            left: The left camera instance (string or object)
            right: The right camera instance (string or object)
        """

        self.agent = agent

        self.left = None
        self.right = None

        # Last mapped boulder positions and boulder areas
        self.last_boulders = None
        self.last_areas = None
        self.last_masks = None
        self.last_depth_map = None

        # Look through all the camera objects in the agent's sensors and save the ones for the stereo pair
        # We do this since the objects themselves are used as keys in the input_data dict and to check they exist
        for key in agent.sensors().keys():
            if str(key) == str(left):
                self.left = key

            if str(key) == str(right):
                self.right = key

        # Confirm that the two required cameras exist
        if self.left is None or self.right is None:
            raise ValueError("Required cameras are not defined in the agent's sensors.")

        # Setup fastsam
        if torch.cuda.is_available():
            self.device = "cuda"
        elif torch.backends.mps.is_built():
            self.device = "mps"
        else:
            self.device = "cpu"

        # Load the fastsam model weights from file
        with importlib.resources.path("resources", "FastSAM-x.pt") as fpath:
            self.fastsam = FastSAM(fpath)

        # Setup the stereo system
        window_size = 11
        self.stereo = cv2.StereoSGBM_create(
            minDisparity=0,
            numDisparities=128,
            blockSize=window_size,
            uniquenessRatio=10,
            speckleWindowSize=100,
            speckleRange=32,
            disp12MaxDiff=1,
            P1=8 * 3 * window_size**2,
            P2=32 * 3 * window_size**2,
        )

        # Add shape filtering parameters for eigenvalue-based analysis
        self.MIN_EIGENVALUE_RATIO = 0.7 #was 0.4  # Minimum ratio (smaller/larger eigenvalue)
        self.MIN_EIGENVALUE = 5.0  # Minimum eigenvalue to ensure the blob has some size
        self.MAX_EIGENVALUE = 2500  # Increased to handle larger boulders
        self.RELAXED_MAX_EIGENVALUE = (
            4000  # Allow higher eigenvalues for excellent shapes
        )

        # For exceptional shapes, we can relax other criteria
<<<<<<< HEAD
        self.EXCELLENT_SHAPE_RATIO = (
            0.5  # Ratio threshold for excellent circular shapes
        )
=======
        self.EXCELLENT_SHAPE_RATIO = 0.8 # was 0.5 # Ratio threshold for excellent circular shapes
>>>>>>> 0681e98f
        self.STANDARD_INTENSITY = 80  # Standard intensity threshold
        self.RELAXED_INTENSITY = 30  # Relaxed intensity threshold for excellent shapes

        # Size thresholds for boulders
        self.MIN_AREA = 5  # Minimum area to be considered a boulder
        self.MAX_AREA = 5000  # Maximum area to be considered a boulder
        self.MIN_LARGE_AREA = 75  # Minimum area to be considered a large boulder
<<<<<<< HEAD
        self.MAX_DEPTH_FOR_LARGE = (
            30  # Maximum depth (meters) for large boulder classification
        )
=======
        self.MAX_DEPTH_FOR_LARGE = 4  # Maximum depth (meters) for large boulder classification
>>>>>>> 0681e98f

    def __call__(self, input_data) -> list[NDArray]:
        """Equivalent to calling self.map()"""
        return self.map(input_data)

    def map(self, input_data) -> list[NDArray]:
        """Estimates the position of boulders in the scene.,

        Args:
            input_data: The input data dictionary provided by the simulation

        Returns:
            A list of boulder transforms in the rover frame.
        """

        # Get camera images
        try:
            left_image = input_data["Grayscale"][self.left]
            right_image = input_data["Grayscale"][self.right]
        except (KeyError, TypeError):
            raise ValueError("Required cameras have no data.")

        # Run the FastSAM pipeline to detect boulders (blobs in the scene)
        centroids, areas, covs, intensities, xy_ground, masks = self._find_boulders(left_image)

        # TODO: I recommend moving this to _find_boulders instead since some filtering is already being done there
        # areas = []
        # for cov in covs:
        #     det_cov = np.linalg.det(cov)
        #     if det_cov <= 0:
        #         # If determinant is <= 0, it’s not a valid positive-definite covariance,
        #         # so you might skip or set area to NaN
        #         areas.append(float("nan"))
        #     else:
        #         # Area of the 1-sigma ellipse
        #         area = np.pi * np.sqrt(det_cov)
        #         # area = np.sum(binary_mask)
        #         areas.append(area)

        # print("sizes:", areas)

        # TODO: Here is a place to prune big/small segments. For now picking kinda arbitrary values:
        centroids_to_keep = []
        areas_to_keep = []
        xy_ground_to_keep = []
        intensities_to_keep = []
        masks_to_keep = []

<<<<<<< HEAD
        for centroid, area, intensity, xy_ground_pix in zip(
            centroids, areas, intensities, xy_ground
        ):
=======
        for centroid, area,intensity, xy_ground_pix, mask in zip(centroids, areas, intensities, xy_ground, masks):
>>>>>>> 0681e98f
            if self.MIN_AREA <= area <= self.MAX_AREA:
                try:
                    # Calculate eigenvalues of covariance matrix for shape analysis
                    cov_index = centroids.index(centroid)
                    cov_matrix = covs[cov_index]
                    eigenvalues = np.sort(np.linalg.eigvals(cov_matrix))[
                        ::-1
                    ]  # Sort largest to smallest

                    # Ensure we have valid eigenvalues (exactly 2 positive values)
                    if (
                        eigenvalues.shape[0] == 2
                        and eigenvalues[1] > 0
                        and eigenvalues[0] > 0
                    ):
                        # Calculate ratio of smaller/larger eigenvalue (0-1 scale, closer to 1 = more circular)
                        ratio = eigenvalues[1] / eigenvalues[0]

                        if (
                            ratio >= self.MIN_EIGENVALUE_RATIO
                            and eigenvalues[1] >= self.MIN_EIGENVALUE
                        ):
                            # For excellent shapes (more circular), use relaxed intensity threshold
                            if (
                                ratio >= self.EXCELLENT_SHAPE_RATIO
                                and eigenvalues[0] <= self.RELAXED_MAX_EIGENVALUE
                            ):
                                if intensity > self.RELAXED_INTENSITY:
                                    centroids_to_keep.append(centroid)
                                    areas_to_keep.append(area)
                                    xy_ground_to_keep.append(xy_ground_pix)
                                    intensities_to_keep.append(intensity)
                                    masks_to_keep.append(mask)
                            # For good but not excellent shapes, use standard intensity threshold
                            elif (
                                intensity > self.STANDARD_INTENSITY
                                and eigenvalues[0] <= self.MAX_EIGENVALUE
                            ):
                                centroids_to_keep.append(centroid)
                                areas_to_keep.append(area)
                                xy_ground_to_keep.append(xy_ground_pix)
                                intensities_to_keep.append(intensity)
                                masks_to_keep.append(mask)
                except Exception as e:
                    # Fall back to original intensity threshold if eigenvalue calculation fails
                    if intensity > 100:
                        centroids_to_keep.append(centroid)
                        areas_to_keep.append(area)
                        xy_ground_to_keep.append(xy_ground_pix)
                        intensities_to_keep.append(intensity)
                        masks_to_keep.append(mask)

        # Run the stereo vision pipeline to get a depth map of the image
        depth_map, _ = self._depth_map(left_image, right_image)

        # Combine the boulder positions in the scene with the depth map to get the boulder coordinates
        boulders_camera = self._get_positions(depth_map, centroids_to_keep)
        ground_pix_camera = self._get_positions(depth_map, xy_ground_to_keep)

        # Get the camera position
        camera_rover = carla_to_pytransform(self.agent.get_camera_position(self.left))

        # Calculate the boulder positions in the rover frame
        boulders_rover = [
            concat(boulder_camera, camera_rover) for boulder_camera in boulders_camera
        ]
        ground_pix_rover = [
            concat(ground_xy_camera, camera_rover)
            for ground_xy_camera in ground_pix_camera
        ]

        self.last_boulders = boulders_rover

        # Adjust the boulder "areas" for depth
        adjusted_areas = []
        for centroid, area in zip(centroids_to_keep, areas_to_keep):
            adjusted_area = self._adjust_area_for_depth(depth_map, area, centroid)
            adjusted_areas.append(adjusted_area)
        self.last_areas = adjusted_areas
        self.last_masks = masks_to_keep
        self.last_depth_map = depth_map

        # Return both the boulder positions and the random points
        return boulders_rover, ground_pix_rover

        # TODO: It might be valuable to align one of the axes in the boulder transform
        # with the estimated surface normal of the boulder. This could be helpful in
        # identifying the true center of boulders from multiple sample points

    # def get_large_boulders(self, min_area: float = 40) -> list[NDArray]:
    #     """Get the last mapped boulder positions with adjusted area larger than min_area.

    #     Returns:
    #         A list of boulder positions
    #     """
    #     # print("areas: ", self.last_areas)
    #     large_boulders = []
    #     for boulder, area in zip(self.last_boulders, self.last_areas):
    #         if area > min_area:
    #             # Get the z-coordinate (depth) from the transform matrix (position is in the last column)
    #             boulder_depth = boulder[2, 3]  
    #             if boulder_depth <= self.MAX_DEPTH_FOR_LARGE:
    #                 large_boulders.append(boulder)
    #     return large_boulders

    # def get_large_boulders(self, min_area: float = 40, min_diameter_m: float = 10) -> list[NDArray]:
    #     """Get the last mapped boulder positions with adjusted area larger than min_area and min physical diameter."""
    #     large_boulders = []
    #     for boulder, area in zip(self.last_boulders, self.last_areas):
    #         if area > min_area:
    #             boulder_depth = boulder[2, 3]

    #             if boulder_depth <= self.MAX_DEPTH_FOR_LARGE:
    #                 # Estimate physical size assuming circular area (A = pi * r^2)
    #                 radius_m = np.sqrt(area / np.pi)
    #                 diameter_m = radius_m * 2

    #                 if diameter_m >= min_diameter_m:
    #                     large_boulders.append(boulder)
    #                     print("adding large boulder with area, ", area, ' and radius ', radius_m)

    #     return large_boulders

    def get_large_boulders(self, min_diameter_m=10, min_compactness=0.6, min_depth_std=0.1) -> list[NDArray]:
        """Return large, round, bulging boulders."""
        large_boulders = []
<<<<<<< HEAD
        for boulder, area in zip(self.last_boulders, self.last_areas):
            if area > min_area:
                # Get the z-coordinate (depth) from the transform matrix (position is in the last column)
                boulder_depth = boulder[2, 3]
                if boulder_depth <= self.MAX_DEPTH_FOR_LARGE:
                    large_boulders.append(boulder)
=======
        for boulder, area, mask in zip(self.last_boulders, self.last_areas, self.last_masks):
            boulder_depth = boulder[2, 3]
            if boulder_depth <= self.MAX_DEPTH_FOR_LARGE:
                radius_m = np.sqrt(area / np.pi)
                diameter_m = radius_m * 2

                if diameter_m >= min_diameter_m:
                    # New checks:
                    compactness = self._compute_compactness(mask)
                    depth_std = self._compute_depth_std(self.last_depth_map, mask)

                    if compactness >= min_compactness and depth_std >= min_depth_std:
                        large_boulders.append(boulder)
>>>>>>> 0681e98f
        return large_boulders
    
    def _compute_compactness(self, mask: NDArray) -> float:
        contours, _ = cv2.findContours(mask.astype(np.uint8), cv2.RETR_EXTERNAL, cv2.CHAIN_APPROX_SIMPLE)
        if not contours:
            return 0.0
        cnt = contours[0]
        area = np.sum(mask)
        perimeter = cv2.arcLength(cnt, True)
        if perimeter == 0:
            return 0.0
        compactness = (4 * np.pi * area) / (perimeter ** 2)
        return compactness

    def _compute_depth_std(self, depth_map: NDArray, mask: NDArray) -> float:
        valid_depths = depth_map[mask == 1]
        valid_depths = valid_depths[valid_depths > 0]  # remove invalid depths
        if len(valid_depths) == 0:
            return 0.0
        return np.std(valid_depths)



    def get_boulder_sizes(self, min_area: float = 0.1) -> list[NDArray]:
        """Get the last mapped boulder positions with adjusted area larger than min_area.

        Returns:
            A list of boulder positions
        """
        return [
            area
            for boulder, area in zip(self.last_boulders, self.last_areas)
            if area > min_area
        ]

    def get_last_boulders(self) -> list[NDArray]:
        """Get the last mapped boulder positions.

        Returns:
            A list of boulder positions
        """
        return self.last_boulders

    def get_last_areas(self) -> list[float]:
        """Get the last mapped boulder areas.

        Returns:
            A list of boulder areas
        """
        return self.last_areas

    def _get_positions(self, depth_map, centroids) -> list[NDArray]:
        """Calculate the position of objects in the left camera frame.

        Args:
            depth_map: The stereo depth map
            centroids: The object centroids in the left cameras frame

        Returns:
            The position of each centroid in the scene
        """

        focal_length, _, cx, cy = camera_parameters(depth_map.shape)

        boulders_camera = []

        for centroid in centroids:
            depth = self._get_depth(depth_map, centroid)
            if depth == 0:
                continue

            u = round(centroid[0])
            v = round(centroid[1])

            # Get the position of the boulder in image coordinates
            x = ((u - cx) * depth) / focal_length
            y = ((v - cy) * depth) / focal_length
            z = depth

            # Discard boulders that are far away (> 5m)
            if z > 5:
                continue

            # TODO: The Z depth is to the surface of the boulder
            # We can estimate the size of the boulder using the variance
            # Assuming the boulders are roughly spherical we can add
            # approx 1/2 of the average variance to get the centerish

            boulder_image = transform_from(np.eye(3), [x, y, z])

            # Apply a rotation correction from the image coordinates to the camera coordinates
            # Z is out of the camera, X is to the right of the image, Y is down in the image
            image_camera = transform_from(
                matrix_from_euler([-np.pi / 2, 0, -np.pi / 2], 2, 1, 0, False),
                [0, 0, 0],
            )

            # Append it to the list
            boulders_camera.append(concat(boulder_image, image_camera))

        return boulders_camera

    def _get_depth(self, depth_map, centroid):
        """Get the depth of a small region around a centroid.

        Args:
            depth_map: The stereo depth map
            centroid: The centroid of the boulder

        Returns:
            The depth of the boulder
        """
        window = 5
        # Round to the nearest pixel coordinate
        u = round(centroid[0])
        v = round(centroid[1])

        # Find the average depth in window around centroid
        # Clamp the window to the edges of the image
        half_window = window // 2
        y_start = max(0, v - half_window)
        y_end = min(depth_map.shape[0], v + half_window + 1)
        x_start = max(0, u - half_window)
        x_end = min(depth_map.shape[1], u + half_window + 1)

        depth_window = depth_map[y_start:y_end, x_start:x_end]
        valid_depths = depth_window[depth_window > 0]

        # If there was no valid depth map around this centroid discard it
        if len(valid_depths) == 0:
            return 0

        # Use median depth to be robust to outliers
        depth = np.median(valid_depths)
        return depth

    def _depth_map(self, left_image, right_image) -> tuple[NDArray, NDArray]:
        """Generate a depth map of the scene

        Args:
            left_image: The image from the left camera
            right_image: The image from the right camera

        Returns:
            A tuple containing the depth map and the confidence map
        """

        # Check that the images are the same size
        if left_image.shape != right_image.shape:
            raise ValueError("Stereo mapping images must be the same size.")

        # Calculate the camera parameters
        focal_length, _, _, _ = camera_parameters(left_image.shape)

        # Get the camera positions in the robot frame
        left_rover = carla_to_pytransform(self.agent.get_camera_position(self.left))
        right_rover = carla_to_pytransform(self.agent.get_camera_position(self.right))

        # Calculate the baseline between the cameras
        baseline = np.linalg.norm(left_rover[:3, 3] - right_rover[:3, 3])

        # Compute disparity map
        disparity = (
            self.stereo.compute(left_image, right_image).astype(np.float32) / 16.0
        )

        # Calculate depth map
        depth_map = np.zeros_like(disparity)
        # Is this a boolean matrix used for indexing?
        valid_disparity = disparity > 0

        # Z = baseline * focal_length / disparity
        # TODO: What is this doing?
        depth_map[valid_disparity] = (baseline * focal_length) / disparity[
            valid_disparity
        ]

        # Computing confidence based on disparity and texture
        confidence_map = np.zeros_like(disparity)

        # Higher confidence for:
        # 1. Stronger disparity values
        # 2. Areas with good texture (using Sobel gradient magnitude)
        gradient_x = cv2.Sobel(left_image, cv2.CV_64F, 1, 0, ksize=3)
        gradient_y = cv2.Sobel(left_image, cv2.CV_64F, 0, 1, ksize=3)
        texture_strength = np.sqrt(gradient_x**2 + gradient_y**2)

        # Normalize texture strength to 0-1
        texture_strength = cv2.normalize(texture_strength, None, 0, 1, cv2.NORM_MINMAX)

        # Combine disparity confidence and texture confidence
        disp_confidence = cv2.normalize(disparity, None, 0, 1, cv2.NORM_MINMAX)
        confidence_map = 0.7 * disp_confidence + 0.3 * texture_strength
        confidence_map[~valid_disparity] = 0

        return depth_map, confidence_map

    def _find_boulders(
        self, image
    ) -> tuple[list[NDArray], list[NDArray], list[float], list[NDArray]]:
        """Get the boulder locations, covariance, and average pixel intensity in the image.

        Args:
            image: The grayscale image to search for boulders in

        Returns:
            A tuple containing the mean and covariance lists
        """

        # Run fastSAM on the input image
        results = self.fastsam(
            np.stack((image,) * 3, axis=-1),  # The image needs three channels
            device=self.device,
            retina_masks=True,
            imgsz=image.shape[1],
            conf=0.5,
            iou=0.9,
            verbose=False,
        )

        # Generate segmentation masks safely
        prompt = FastSAMPrompt(image, results, device=self.device)
        segmentation_masks = prompt.everything_prompt()

        # Check if output is a tensor or not
        if isinstance(segmentation_masks, list):
            # No detections found, return an empty array
            segmentation_masks = np.zeros(
                (0, image.shape[0], image.shape[1]), dtype=np.uint8
            )
        else:
            segmentation_masks = segmentation_masks.cpu().numpy()

        # Check if anything was segmented
        if len(segmentation_masks) == 0:
            return [], [], [], [], [], []

        means = []
        areas = []
        covs = []
        bottom_pixes = []
        avg_intensities = []
        masks = []

        for mask in segmentation_masks:

            area = np.sum(mask == 1)

            # Compute centroid and covariance
            mean, cov, bottom_pix = self._compute_blob_mean_and_covariance(mask)

            # Discard any blobs in the top third of the image
            if mean[1] < image.shape[0] / 3:
                continue

            # Discard any blobs on the left and right edges of the image (5% margin)
            margin = image.shape[1] * 0.05
            if mean[0] < margin or mean[0] > image.shape[1] - margin:
                continue

            # Calculate average pixel intensity for the region.
            # Assuming 'mask' is a binary mask with 1s for the boulder area.
            avg_pixel_value = np.mean(image[mask == 1])

            # Append results
            means.append(mean)
            areas.append(area)
            covs.append(cov)
            bottom_pixes.append(bottom_pix)
            avg_intensities.append(avg_pixel_value)
            masks.append(mask)


        # TODO: Try with and without this filtering
        # print("avg intensities: ", avg_intensities)

        # avg_intensities = np.array(avg_intensities)
        # intensity_mean = np.mean(avg_intensities)
        # intensity_std = np.std(avg_intensities)

        # # Threshold: keep only those with intensity > (mean - 0.5 * std)
        # threshold = intensity_mean - 0.5 * intensity_std
        # keep_indices = np.where(avg_intensities >= threshold)[0]

        # # Filter means and covs accordingly
        # means = [means[i] for i in keep_indices]
        # covs = [covs[i] for i in keep_indices]

        return means, areas, covs, avg_intensities, bottom_pixes, masks

    @staticmethod
    def _compute_blob_mean_and_covariance(
        binary_image,
    ) -> tuple[NDArray, NDArray, NDArray]:
        """Finds the mean, covariance, and bottom-most pixel of a segmentation mask.

        Args:
            binary_image: The segmentation mask

        Returns:
            The mean [x, y], covariance matrix, and bottom-most pixel [x, y] of the blob in pixel coordinates
        """

        # Create a grid of pixel coordinates.
        y, x = np.indices(binary_image.shape)

        # Threshold the binary image to isolate the blob.
        blob_pixels = (binary_image > 0).astype(int)

        # Get all coordinates of pixels in the blob
        y_coords = y[blob_pixels == 1]
        x_coords = x[blob_pixels == 1]

        # Compute the mean of pixel coordinates.
        mean_x = np.mean(x_coords)
        mean_y = np.mean(y_coords)
        mean = np.array([mean_x, mean_y])

        # Stack pixel coordinates to compute covariance using Scipy's cov function.
        pixel_coordinates = np.vstack((x_coords, y_coords))

        # Compute the covariance matrix using numpy's covariance function
        covariance_matrix = np.cov(pixel_coordinates)

        # Find the bottom-most pixel (pixel with largest y-coordinate)
        if len(y_coords) > 0:
            max_y_index = np.argmax(y_coords)
            bottom_pixel = np.array([x_coords[max_y_index], y_coords[max_y_index]])
        else:
            # If no blob pixels are found, return zeros
            bottom_pixel = np.array([0, 0])

        return mean, covariance_matrix, bottom_pixel

    @staticmethod
    def _rover_to_global(boulders_rover: list, rover_global: NDArray) -> list:
        """Converts the boulder locations from the rover frame to the global frame.

        Args:
            boulders_rover: A list of transforms representing points on the surface of boulders in the rover frame
            rover_global: The global transform of the rover

        Returns:
            A list of transforms representing points on the surface of boulders in the global frame
        """

        boulders_global = [
            concat(boulder_rover, rover_global) for boulder_rover in boulders_rover
        ]
        return boulders_global

    def _adjust_area_for_depth(
        self, depth_map: NDArray, pixel_area: float, centroid: tuple[float, float]
    ) -> float:
        """Adjusts the pixel area based on depth to estimate actual object size.
        If depth to pixel is unknown, it is assumed to be 1m, and size is likely underestimated.

        Args:
            pixel_area: The area in pixels from the segmentation mask
            depth_map: The stereo depth map
            centroid: The (u,v) pixel coordinates of the object centroid

        Returns:
            The adjusted area estimate accounting for perspective projection
        """
        # Scale up pixel area by 10000 to avoid floating point errors
        pixel_area = pixel_area * 10000
        # Get camera parameters
        focal_length, _, cx, cy = camera_parameters(depth_map.shape)

        depth = self._get_depth(depth_map, centroid)
        # If depth mapping fails, assume the object is 1m away (will likely underestimate size)
        if depth == 0:
            depth = 1.0

        # The scaling factor is proportional to depth squared
        # This accounts for perspective projection where apparent size decreases with distance
        depth_scaling = (depth**2) / (focal_length * focal_length)

        # Adjust the pixel area using the depth scaling
        adjusted_area = pixel_area * depth_scaling

        return adjusted_area<|MERGE_RESOLUTION|>--- conflicted
+++ resolved
@@ -80,7 +80,9 @@
         )
 
         # Add shape filtering parameters for eigenvalue-based analysis
-        self.MIN_EIGENVALUE_RATIO = 0.7 #was 0.4  # Minimum ratio (smaller/larger eigenvalue)
+        self.MIN_EIGENVALUE_RATIO = (
+            0.7  # was 0.4  # Minimum ratio (smaller/larger eigenvalue)
+        )
         self.MIN_EIGENVALUE = 5.0  # Minimum eigenvalue to ensure the blob has some size
         self.MAX_EIGENVALUE = 2500  # Increased to handle larger boulders
         self.RELAXED_MAX_EIGENVALUE = (
@@ -88,13 +90,9 @@
         )
 
         # For exceptional shapes, we can relax other criteria
-<<<<<<< HEAD
         self.EXCELLENT_SHAPE_RATIO = (
-            0.5  # Ratio threshold for excellent circular shapes
-        )
-=======
-        self.EXCELLENT_SHAPE_RATIO = 0.8 # was 0.5 # Ratio threshold for excellent circular shapes
->>>>>>> 0681e98f
+            0.8  # was 0.5 # Ratio threshold for excellent circular shapes
+        )
         self.STANDARD_INTENSITY = 80  # Standard intensity threshold
         self.RELAXED_INTENSITY = 30  # Relaxed intensity threshold for excellent shapes
 
@@ -102,13 +100,9 @@
         self.MIN_AREA = 5  # Minimum area to be considered a boulder
         self.MAX_AREA = 5000  # Maximum area to be considered a boulder
         self.MIN_LARGE_AREA = 75  # Minimum area to be considered a large boulder
-<<<<<<< HEAD
         self.MAX_DEPTH_FOR_LARGE = (
-            30  # Maximum depth (meters) for large boulder classification
-        )
-=======
-        self.MAX_DEPTH_FOR_LARGE = 4  # Maximum depth (meters) for large boulder classification
->>>>>>> 0681e98f
+            4  # Maximum depth (meters) for large boulder classification
+        )
 
     def __call__(self, input_data) -> list[NDArray]:
         """Equivalent to calling self.map()"""
@@ -132,7 +126,9 @@
             raise ValueError("Required cameras have no data.")
 
         # Run the FastSAM pipeline to detect boulders (blobs in the scene)
-        centroids, areas, covs, intensities, xy_ground, masks = self._find_boulders(left_image)
+        centroids, areas, covs, intensities, xy_ground, masks = self._find_boulders(
+            left_image
+        )
 
         # TODO: I recommend moving this to _find_boulders instead since some filtering is already being done there
         # areas = []
@@ -157,13 +153,9 @@
         intensities_to_keep = []
         masks_to_keep = []
 
-<<<<<<< HEAD
-        for centroid, area, intensity, xy_ground_pix in zip(
-            centroids, areas, intensities, xy_ground
+        for centroid, area, intensity, xy_ground_pix, mask in zip(
+            centroids, areas, intensities, xy_ground, masks
         ):
-=======
-        for centroid, area,intensity, xy_ground_pix, mask in zip(centroids, areas, intensities, xy_ground, masks):
->>>>>>> 0681e98f
             if self.MIN_AREA <= area <= self.MAX_AREA:
                 try:
                     # Calculate eigenvalues of covariance matrix for shape analysis
@@ -207,7 +199,7 @@
                                 xy_ground_to_keep.append(xy_ground_pix)
                                 intensities_to_keep.append(intensity)
                                 masks_to_keep.append(mask)
-                except Exception as e:
+                except Exception:
                     # Fall back to original intensity threshold if eigenvalue calculation fails
                     if intensity > 100:
                         centroids_to_keep.append(centroid)
@@ -264,7 +256,7 @@
     #     for boulder, area in zip(self.last_boulders, self.last_areas):
     #         if area > min_area:
     #             # Get the z-coordinate (depth) from the transform matrix (position is in the last column)
-    #             boulder_depth = boulder[2, 3]  
+    #             boulder_depth = boulder[2, 3]
     #             if boulder_depth <= self.MAX_DEPTH_FOR_LARGE:
     #                 large_boulders.append(boulder)
     #     return large_boulders
@@ -287,18 +279,14 @@
 
     #     return large_boulders
 
-    def get_large_boulders(self, min_diameter_m=10, min_compactness=0.6, min_depth_std=0.1) -> list[NDArray]:
+    def get_large_boulders(
+        self, min_diameter_m=10, min_compactness=0.6, min_depth_std=0.1
+    ) -> list[NDArray]:
         """Return large, round, bulging boulders."""
         large_boulders = []
-<<<<<<< HEAD
-        for boulder, area in zip(self.last_boulders, self.last_areas):
-            if area > min_area:
-                # Get the z-coordinate (depth) from the transform matrix (position is in the last column)
-                boulder_depth = boulder[2, 3]
-                if boulder_depth <= self.MAX_DEPTH_FOR_LARGE:
-                    large_boulders.append(boulder)
-=======
-        for boulder, area, mask in zip(self.last_boulders, self.last_areas, self.last_masks):
+        for boulder, area, mask in zip(
+            self.last_boulders, self.last_areas, self.last_masks
+        ):
             boulder_depth = boulder[2, 3]
             if boulder_depth <= self.MAX_DEPTH_FOR_LARGE:
                 radius_m = np.sqrt(area / np.pi)
@@ -311,11 +299,12 @@
 
                     if compactness >= min_compactness and depth_std >= min_depth_std:
                         large_boulders.append(boulder)
->>>>>>> 0681e98f
         return large_boulders
-    
+
     def _compute_compactness(self, mask: NDArray) -> float:
-        contours, _ = cv2.findContours(mask.astype(np.uint8), cv2.RETR_EXTERNAL, cv2.CHAIN_APPROX_SIMPLE)
+        contours, _ = cv2.findContours(
+            mask.astype(np.uint8), cv2.RETR_EXTERNAL, cv2.CHAIN_APPROX_SIMPLE
+        )
         if not contours:
             return 0.0
         cnt = contours[0]
@@ -323,7 +312,7 @@
         perimeter = cv2.arcLength(cnt, True)
         if perimeter == 0:
             return 0.0
-        compactness = (4 * np.pi * area) / (perimeter ** 2)
+        compactness = (4 * np.pi * area) / (perimeter**2)
         return compactness
 
     def _compute_depth_std(self, depth_map: NDArray, mask: NDArray) -> float:
@@ -332,8 +321,6 @@
         if len(valid_depths) == 0:
             return 0.0
         return np.std(valid_depths)
-
-
 
     def get_boulder_sizes(self, min_area: float = 0.1) -> list[NDArray]:
         """Get the last mapped boulder positions with adjusted area larger than min_area.
@@ -557,7 +544,6 @@
         masks = []
 
         for mask in segmentation_masks:
-
             area = np.sum(mask == 1)
 
             # Compute centroid and covariance
@@ -584,7 +570,6 @@
             avg_intensities.append(avg_pixel_value)
             masks.append(mask)
 
-
         # TODO: Try with and without this filtering
         # print("avg intensities: ", avg_intensities)
 
