import importlib.resources

import cv2
import numpy as np
import torch
from fastsam import FastSAM, FastSAMPrompt
from numpy.typing import NDArray
from pytransform3d.rotations import matrix_from_euler
from pytransform3d.transformations import concat, transform_from
import random

from maple.utils import camera_parameters, carla_to_pytransform


class BoulderDetector:
    """Estimates the position of boulders around the rover."""

    agent: None
    left: None  # This is the carla.SensorPosition object
    right: None  # This is the carla.SensorPosition object
    fastsam: None
    stereo: None

    def __init__(self, agent, left, right):
        """Intializer.

        Args:
            agent: The Agent instance
            left: The left camera instance (string or object)
            right: The right camera instance (string or object)
        """

        self.agent = agent

        self.left = None
        self.right = None

        # Last mapped boulder positions and boulder areas
        self.last_boulders = None
        self.last_areas = None

        # Look through all the camera objects in the agent's sensors and save the ones for the stereo pair
        # We do this since the objects themselves are used as keys in the input_data dict and to check they exist
        for key in agent.sensors().keys():
            if str(key) == str(left):
                self.left = key

            if str(key) == str(right):
                self.right = key

        # Confirm that the two required cameras exist
        if self.left is None or self.right is None:
            raise ValueError("Required cameras are not defined in the agent's sensors.")

        # Setup fastsam
        if torch.cuda.is_available():
            self.device = "cuda"
        elif torch.backends.mps.is_built():
            self.device = "mps"
        else:
            self.device = "cpu"

        # Load the fastsam model weights from file
        with importlib.resources.path("resources", "FastSAM-x.pt") as fpath:
            self.fastsam = FastSAM(fpath)

        # Setup the stereo system
        window_size = 11
        self.stereo = cv2.StereoSGBM_create(
            minDisparity=0,
            numDisparities=128,
            blockSize=window_size,
            uniquenessRatio=10,
            speckleWindowSize=100,
            speckleRange=32,
            disp12MaxDiff=1,
            P1=8 * 3 * window_size**2,
            P2=32 * 3 * window_size**2,
        )
        
        # Add shape filtering parameters for eigenvalue-based analysis
        self.MIN_EIGENVALUE_RATIO = 0.25  # Minimum ratio (smaller/larger eigenvalue)
        self.MIN_EIGENVALUE = 5.0  # Minimum eigenvalue to ensure the blob has some size
        self.EXCELLENT_SHAPE_RATIO = 0.5  # Ratio threshold for excellent circular shapes
        self.STANDARD_INTENSITY = 100  # Standard intensity threshold (keep the original value)
        self.RELAXED_INTENSITY = 40  # Relaxed intensity threshold for excellent shapes

    def __call__(self, input_data) -> list[NDArray]:
        """Equivalent to calling self.map()"""
        return self.map(input_data)

    def map(self, input_data) -> list[NDArray]:
        """Estimates the position of boulders in the scene.,

        Args:
            input_data: The input data dictionary provided by the simulation

        Returns:
            A list of boulder transforms in the rover frame.
        """

        # Get camera images
        try:
            left_image = input_data["Grayscale"][self.left]
            right_image = input_data["Grayscale"][self.right]
        except (KeyError, TypeError):
            raise ValueError("Required cameras have no data.")

        # Run the FastSAM pipeline to detect boulders (blobs in the scene)
<<<<<<< HEAD
        centroids, covs, intensities, xy_ground = self._find_boulders(left_image)
=======
        centroids, covs, intensities = self._find_boulders(left_image)
>>>>>>> 03b0fdb6

        # TODO: I recommend moving this to _find_boulders instead since some filtering is already being done there
        areas = []
        for cov in covs:
            det_cov = np.linalg.det(cov)
            if det_cov <= 0:
                # If determinant is <= 0, it’s not a valid positive-definite covariance,
                # so you might skip or set area to NaN
                areas.append(float("nan"))
            else:
                # Area of the 1-sigma ellipse
                area = np.pi * np.sqrt(det_cov)
                areas.append(area)

        # print("sizes:", areas)

        # TODO: Here is a place to prune big/small segments. For now picking kinda arbitrary values:
        MIN_AREA = 50
<<<<<<< HEAD
        MAX_AREA = 800

        centroids_to_keep = []
        areas_to_keep = []
        xy_ground_to_keep = []
        intensities_to_keep = []

        for centroid, area,intensity, xy_ground_pix in zip(centroids, areas, intensities, xy_ground):
            if MIN_AREA <= area <= MAX_AREA:
                try:
                    # Calculate eigenvalues of covariance matrix for shape analysis
                    cov_index = centroids.index(centroid)
                    cov_matrix = covs[cov_index]
                    eigenvalues = np.sort(np.linalg.eigvals(cov_matrix))[::-1]  # Sort largest to smallest
                    
                    # Ensure we have valid eigenvalues (exactly 2 positive values)
                    if eigenvalues.shape[0] == 2 and eigenvalues[1] > 0 and eigenvalues[0] > 0:
                        # Calculate ratio of smaller/larger eigenvalue (0-1 scale, closer to 1 = more circular)
                        ratio = eigenvalues[1] / eigenvalues[0]
                        
                        if ratio >= self.MIN_EIGENVALUE_RATIO and eigenvalues[1] >= self.MIN_EIGENVALUE:
                            # For excellent shapes (more circular), use relaxed intensity threshold
                            if ratio >= self.EXCELLENT_SHAPE_RATIO and intensity > self.RELAXED_INTENSITY:
                                centroids_to_keep.append(centroid)
                                areas_to_keep.append(area)
                                xy_ground_to_keep.append(xy_ground_pix)
                                intensities_to_keep.append(intensity)
                            # For good but not excellent shapes, use standard intensity threshold
                            elif intensity > self.STANDARD_INTENSITY:
                                centroids_to_keep.append(centroid)
                                areas_to_keep.append(area)
                                xy_ground_to_keep.append(xy_ground_pix)
                                intensities_to_keep.append(intensity)
                except Exception as e:
                    # Fall back to original intensity threshold if eigenvalue calculation fails
                    if intensity > 100:
                        centroids_to_keep.append(centroid)
                        areas_to_keep.append(area)
                        xy_ground_to_keep.append(xy_ground_pix)
                        intensities_to_keep.append(intensity)
=======
        MAX_AREA = 2500
        elongation_threshold = 10
        pixel_intensity_threshold = 50

        centroids_to_keep = []
        areas_to_keep = []
        covs_to_keep = []

        for centroid, area, cov, intensity in zip(centroids, areas, covs, intensities):
            # print(pixel_intensities)
            eigen_vals = np.linalg.eigvals(cov)
            elongated = (eigen_vals.max() / eigen_vals.min()) > elongation_threshold
            bright = intensity > pixel_intensity_threshold
            if MIN_AREA <= area <= MAX_AREA and not elongated and bright:
                centroids_to_keep.append(centroid)
                covs_to_keep.append(cov)
                areas_to_keep.append(area)
>>>>>>> 03b0fdb6

        # Run the stereo vision pipeline to get a depth map of the image
        depth_map, _ = self._depth_map(left_image, right_image)

        # Combine the boulder positions in the scene with the depth map to get the boulder coordinates
        boulders_camera = self._get_positions(depth_map, centroids_to_keep)
        ground_pix_camera = self._get_positions(depth_map, xy_ground_to_keep)

        # Get the camera position
        camera_rover = carla_to_pytransform(self.agent.get_camera_position(self.left))

        # Calculate the boulder positions in the rover frame
        boulders_rover = [
            concat(boulder_camera, camera_rover) for boulder_camera in boulders_camera
        ]
        ground_pix_rover = [
            concat(ground_xy_camera, camera_rover) for ground_xy_camera in ground_pix_camera
        ]

        self.last_boulders = boulders_rover

        # Adjust the boulder "areas" for depth
        adjusted_areas = []
        for centroid, area in zip(centroids_to_keep, areas_to_keep):
            adjusted_area = self._adjust_area_for_depth(depth_map, area, centroid)
            adjusted_areas.append(adjusted_area)
        self.last_areas = adjusted_areas

        # Return both the boulder positions and the random points
        return boulders_rover, ground_pix_rover

        # TODO: It might be valuable to align one of the axes in the boulder transform
        # with the estimated surface normal of the boulder. This could be helpful in
        # identifying the true center of boulders from multiple sample points

    def get_large_boulders(self, min_area: float = 40) -> list[NDArray]:
        """Get the last mapped boulder positions with adjusted area larger than min_area.

        Returns:
            A list of boulder positions
        """
        # print("areas: ", self.last_areas)
        return [
            boulder
            for boulder, area in zip(self.last_boulders, self.last_areas)
            if area > min_area
        ]

    def get_boulder_sizes(self, min_area: float = 0.1) -> list[NDArray]:
        """Get the last mapped boulder positions with adjusted area larger than min_area.

        Returns:
            A list of boulder positions
        """
        return [
            area
            for boulder, area in zip(self.last_boulders, self.last_areas)
            if area > min_area
        ]

    def get_last_boulders(self) -> list[NDArray]:
        """Get the last mapped boulder positions.

        Returns:
            A list of boulder positions
        """
        return self.last_boulders

    def get_last_areas(self) -> list[float]:
        """Get the last mapped boulder areas.

        Returns:
            A list of boulder areas
        """
        return self.last_areas

    def _get_positions(self, depth_map, centroids) -> list[NDArray]:
        """Calculate the position of objects in the left camera frame.

        Args:
            depth_map: The stereo depth map
            centroids: The object centroids in the left cameras frame

        Returns:
            The position of each centroid in the scene
        """

        focal_length, _, cx, cy = camera_parameters(depth_map.shape)

        boulders_camera = []

        for centroid in centroids:
            depth = self._get_depth(depth_map, centroid)
            if depth == 0:
                continue

            u = round(centroid[0])
            v = round(centroid[1])

            # Get the position of the boulder in image coordinates
            x = ((u - cx) * depth) / focal_length
            y = ((v - cy) * depth) / focal_length
            z = depth

            # Discard boulders that are far away (> 5m)
            if z > 5:
                continue

            # TODO: The Z depth is to the surface of the boulder
            # We can estimate the size of the boulder using the variance
            # Assuming the boulders are roughly spherical we can add
            # approx 1/2 of the average variance to get the centerish

            boulder_image = transform_from(np.eye(3), [x, y, z])

            # Apply a rotation correction from the image coordinates to the camera coordinates
            # Z is out of the camera, X is to the right of the image, Y is down in the image
            image_camera = transform_from(
                matrix_from_euler([-np.pi / 2, 0, -np.pi / 2], 2, 1, 0, False),
                [0, 0, 0],
            )

            # Append it to the list
            boulders_camera.append(concat(boulder_image, image_camera))

        return boulders_camera

    def _get_depth(self, depth_map, centroid):
        """Get the depth of a small region around a centroid.

        Args:
            depth_map: The stereo depth map
            centroid: The centroid of the boulder

        Returns:
            The depth of the boulder
        """
        window = 5
        # Round to the nearest pixel coordinate
        u = round(centroid[0])
        v = round(centroid[1])

        # Find the average depth in window around centroid
        # Clamp the window to the edges of the image
        half_window = window // 2
        y_start = max(0, v - half_window)
        y_end = min(depth_map.shape[0], v + half_window + 1)
        x_start = max(0, u - half_window)
        x_end = min(depth_map.shape[1], u + half_window + 1)

        depth_window = depth_map[y_start:y_end, x_start:x_end]
        valid_depths = depth_window[depth_window > 0]

        # If there was no valid depth map around this centroid discard it
        if len(valid_depths) == 0:
            return 0

        # Use median depth to be robust to outliers
        depth = np.median(valid_depths)
        return depth

    def _depth_map(self, left_image, right_image) -> tuple[NDArray, NDArray]:
        """Generate a depth map of the scene

        Args:
            left_image: The image from the left camera
            right_image: The image from the right camera

        Returns:
            A tuple containing the depth map and the confidence map
        """

        # Check that the images are the same size
        if left_image.shape != right_image.shape:
            raise ValueError("Stereo mapping images must be the same size.")

        # Calculate the camera parameters
        focal_length, _, cx, cy = camera_parameters(left_image.shape)

        # Get the camera positions in the robot frame
        left_rover = carla_to_pytransform(self.agent.get_camera_position(self.left))
        right_rover = carla_to_pytransform(self.agent.get_camera_position(self.right))

        # Calculate the baseline between the cameras
        baseline = np.linalg.norm(left_rover[:3, 3] - right_rover[:3, 3])

        # Compute disparity map
        disparity = (
            self.stereo.compute(left_image, right_image).astype(np.float32) / 16.0
        )

        # Calculate depth map
        depth_map = np.zeros_like(disparity)
        # Is this a boolean matrix used for indexing?
        valid_disparity = disparity > 0

        # Z = baseline * focal_length / disparity
        # TODO: What is this doing?
        depth_map[valid_disparity] = (baseline * focal_length) / disparity[
            valid_disparity
        ]

        # Computing confidence based on disparity and texture
        confidence_map = np.zeros_like(disparity)

        # Higher confidence for:
        # 1. Stronger disparity values
        # 2. Areas with good texture (using Sobel gradient magnitude)
        gradient_x = cv2.Sobel(left_image, cv2.CV_64F, 1, 0, ksize=3)
        gradient_y = cv2.Sobel(left_image, cv2.CV_64F, 0, 1, ksize=3)
        texture_strength = np.sqrt(gradient_x**2 + gradient_y**2)

        # Normalize texture strength to 0-1
        texture_strength = cv2.normalize(texture_strength, None, 0, 1, cv2.NORM_MINMAX)

        # Combine disparity confidence and texture confidence
        disp_confidence = cv2.normalize(disparity, None, 0, 1, cv2.NORM_MINMAX)
        confidence_map = 0.7 * disp_confidence + 0.3 * texture_strength
        confidence_map[~valid_disparity] = 0

        return depth_map, confidence_map

    def _find_boulders(self, image) -> tuple[list[NDArray], list[NDArray], list[float], list[NDArray]]:
        """Get the boulder locations, covariance, and average pixel intensity in the image.

        Args:
            image: The grayscale image to search for boulders in

        Returns:
            A tuple containing the mean and covariance lists
        """

<<<<<<< HEAD
        # Run fastSAM on the input image
        results = self.fastsam(
            np.stack((image,) * 3, axis=-1),  # The image needs three channels
=======
        # Run fastSAM on the input image (requires 3 channels, so we replicate the single channel).
        results = self.fastsam(
            np.stack((image,) * 3, axis=-1),
>>>>>>> 03b0fdb6
            device=self.device,
            retina_masks=True,
            imgsz=image.shape[1],
            conf=0.5,
            iou=0.9,
            verbose=False,
        )

<<<<<<< HEAD
        # Generate segmentation masks safely
        prompt = FastSAMPrompt(image, results, device=self.device)
        segmentation_masks = prompt.everything_prompt()

        # Check if output is a tensor or not
        if isinstance(segmentation_masks, list):
            # No detections found, return an empty array
            segmentation_masks = np.zeros(
                (0, image.shape[0], image.shape[1]), dtype=np.uint8
            )
        else:
            segmentation_masks = segmentation_masks.cpu().numpy()

        # Check if anything was segmented
        if len(segmentation_masks) == 0:
            return [], [], [], []
=======
        # Generate segmentation masks
        segmentation_masks = (
            FastSAMPrompt(image, results, device=self.device)
            .everything_prompt()
            .cpu()
            .numpy()
        )

        # If nothing was segmented, return empty lists
        if len(segmentation_masks) == 0:
            return [], [], []
>>>>>>> 03b0fdb6

        means = []
        covs = []
        bottom_pixes = []
        avg_intensities = []
<<<<<<< HEAD
        for mask in segmentation_masks:
            # Compute centroid and covariance
            mean, cov, bottom_pix = self._compute_blob_mean_and_covariance(mask)
=======

        # Iterate over each mask and extract relevant data
        for mask in segmentation_masks:
            # Compute centroid and covariance
            mean, cov = self._compute_blob_mean_and_covariance(mask)
>>>>>>> 03b0fdb6

            # Discard any blobs in the top third of the image
            if mean[1] < image.shape[0] / 3:
                continue

            # Discard any blobs on the left and right edges of the image (5% margin)
            margin = image.shape[1] * 0.05
            if mean[0] < margin or mean[0] > image.shape[1] - margin:
                continue

            # Calculate average pixel intensity for the region.
            # Assuming 'mask' is a binary mask with 1s for the boulder area.
            avg_pixel_value = np.mean(image[mask == 1])

            # Append results
            means.append(mean)
            covs.append(cov)
            bottom_pixes.append(bottom_pix)
            avg_intensities.append(avg_pixel_value)
<<<<<<< HEAD
            # avg_intensities.append(avg_pixel_value)

        # TODO: Try with and without this filtering
        # print("avg intensities: ", avg_intensities)

        # avg_intensities = np.array(avg_intensities)
        # intensity_mean = np.mean(avg_intensities)
        # intensity_std = np.std(avg_intensities)

        # # Threshold: keep only those with intensity > (mean - 0.5 * std)
        # threshold = intensity_mean - 0.5 * intensity_std
        # keep_indices = np.where(avg_intensities >= threshold)[0]

        # # Filter means and covs accordingly
        # means = [means[i] for i in keep_indices]
        # covs = [covs[i] for i in keep_indices]

        return means, covs, avg_intensities, bottom_pixes

        # return means, covs, avg_intensities

        # Iterate over every mask and generate blobs
        # TODO: Add logic to prune objects (too large, too small, on boundary, etc...)
        # for mask in segmentation_masks:
        #     # Compute the blob centroid and covariance from the mask
        #     mean, cov = self._compute_blob_mean_and_covariance(mask)

        #     # Discard any blobs in the top half of the image
        #     if mean[1] < image.shape[0] / 2:
        #         continue

        #     # Discard any blobs on the left and right edges of the image
        #     margin = image.shape[1] * 0.05  # 5% on either side
        #     if mean[0] < margin or mean[0] > image.shape[1] - margin:
        #         continue

        #     # Append to lists
        #     means.append(mean)
        #     covs.append(cov)

        # return means, covs

    #     def _find_boulders(
    #         self, image
    #     ) -> tuple[list[np.ndarray], list[np.ndarray], list[float]]:
    #         """Get the boulder locations, covariance, and average pixel intensity in the image.

    #         Args:
    #             image: The grayscale image to search for boulders in
    #             image: The grayscale image to search for boulders in

    #         Returns:
    #             A tuple containing the means, covariances, and average intensities of each boulder region.
    #             A tuple containing the means, covariances, and average intensities of each boulder region.
    #         """

    #         # Run fastSAM on the input image (requires 3 channels, so we replicate the single channel).
    #         # Run fastSAM on the input image (requires 3 channels, so we replicate the single channel).
    #         results = self.fastsam(
    #             np.stack((image,) * 3, axis=-1),
    #             np.stack((image,) * 3, axis=-1),
    #             device=self.device,
    #             retina_masks=True,
    #             imgsz=image.shape[1],
    #             conf=0.5,
    #             iou=0.9,
    #             verbose=False,
    #         )

    #         # Generate segmentation masks
    #         segmentation_masks = (
    #             FastSAMPrompt(image, results, device=self.device)
    #             .everything_prompt()
    #             .cpu()
    #             .numpy()
    #         )

    #         # If nothing was segmented, return empty lists
    #         # If nothing was segmented, return empty lists
    #         if len(segmentation_masks) == 0:
    #             return [], [], []
    #             return [], [], []

    #         means = []
    #         covs = []
    #         avg_intensities = []
    #         avg_intensities = []

    #         # Iterate over each mask and extract relevant data
    #         # Iterate over each mask and extract relevant data
    #         for mask in segmentation_masks:
    #             # Compute centroid and covariance
    #             # Compute centroid and covariance
    #             mean, cov = self._compute_blob_mean_and_covariance(mask)

    #             # Discard any blobs in the top third of the image
    #             # if mean[1] < image.shape[0] / 3:
    #             # Discard any blobs in the top third of the image
    #             if mean[1] < image.shape[0] / 3:
    #                 continue

    #             # Discard any blobs on the left and right edges of the image (5% margin)
    #             margin = image.shape[1] * 0.05
    #             # Discard any blobs on the left and right edges of the image (5% margin)
    #             margin = image.shape[1] * 0.05
    #             if mean[0] < margin or mean[0] > image.shape[1] - margin:
    #                 continue

    #             # Calculate average pixel intensity for the region.
    #             # Assuming 'mask' is a binary mask with 1s for the boulder area.
    #             avg_pixel_value = np.mean(image[mask == 1])

    #             # Append results
    #             # Calculate average pixel intensity for the region.
    #             # Assuming 'mask' is a binary mask with 1s for the boulder area.
    #             avg_pixel_value = np.mean(image[mask == 1])

    #             # Append results
    #             means.append(mean)
    #             covs.append(cov)
    #             avg_intensities.append(avg_pixel_value)
    #             avg_intensities.append(avg_pixel_value)

    #         return means, covs, avg_intensities
    #         return means, covs, avg_intensities
    # @staticmethod
    # def _compute_blob_mean_and_covariance(binary_image) -> tuple[NDArray, NDArray]:
    #     """Finds the mean and covariance of a segmentation mask.

    #     Args:
    #         binary_image: The segmentation mask

    #     Returns:
    #         The mean [x, y] and covariance matrix of the blob in pixel coordinates
    #     """

    #     # Create a grid of pixel coordinates.
    #     y, x = np.indices(binary_image.shape)

    #     # Threshold the binary image to isolate the blob.
    #     blob_pixels = (binary_image > 0).astype(int)

    #     # Compute the mean of pixel coordinates.
    #     mean_x = np.mean(x[blob_pixels == 1])
    #     mean_y = np.mean(y[blob_pixels == 1])
    #     mean = np.array([mean_x, mean_y])

    #     # Stack pixel coordinates to compute covariance using Scipy's cov function.
    #     pixel_coordinates = np.vstack((x[blob_pixels == 1], y[blob_pixels == 1]))

    #     # Compute the covariance matrix using numpy's covariance function
    #     covariance_matrix = np.cov(pixel_coordinates)

    #     return mean, covariance_matrix
=======

        return means, covs, avg_intensities
>>>>>>> 03b0fdb6

    @staticmethod
    def _compute_blob_mean_and_covariance(binary_image) -> tuple[NDArray, NDArray, NDArray]:
        """Finds the mean, covariance, and bottom-most pixel of a segmentation mask.

        Args:
            binary_image: The segmentation mask

        Returns:
            The mean [x, y], covariance matrix, and bottom-most pixel [x, y] of the blob in pixel coordinates
        """

        # Create a grid of pixel coordinates.
        y, x = np.indices(binary_image.shape)

        # Threshold the binary image to isolate the blob.
        blob_pixels = (binary_image > 0).astype(int)

        # Get all coordinates of pixels in the blob
        y_coords = y[blob_pixels == 1]
        x_coords = x[blob_pixels == 1]
        
        # Compute the mean of pixel coordinates.
        mean_x = np.mean(x_coords)
        mean_y = np.mean(y_coords)
        mean = np.array([mean_x, mean_y])

        # Stack pixel coordinates to compute covariance using Scipy's cov function.
        pixel_coordinates = np.vstack((x_coords, y_coords))

        # Compute the covariance matrix using numpy's covariance function
        covariance_matrix = np.cov(pixel_coordinates)
        
        # Find the bottom-most pixel (pixel with largest y-coordinate)
        if len(y_coords) > 0:
            max_y_index = np.argmax(y_coords)
            bottom_pixel = np.array([x_coords[max_y_index], y_coords[max_y_index]])
        else:
            # If no blob pixels are found, return zeros
            bottom_pixel = np.array([0, 0])

        return mean, covariance_matrix, bottom_pixel

    @staticmethod
    def _rover_to_global(boulders_rover: list, rover_global: NDArray) -> list:
        """Converts the boulder locations from the rover frame to the global frame.

        Args:
            boulders_rover: A list of transforms representing points on the surface of boulders in the rover frame
            rover_global: The global transform of the rover

        Returns:
            A list of transforms representing points on the surface of boulders in the global frame
        """

        boulders_global = [
            concat(boulder_rover, rover_global) for boulder_rover in boulders_rover
        ]
        return boulders_global

    def _adjust_area_for_depth(
        self, depth_map: NDArray, pixel_area: float, centroid: tuple[float, float]
    ) -> float:
        """Adjusts the pixel area based on depth to estimate actual object size.
        If depth to pixel is unknown, it is assumed to be 1m, and size is likely underestimated.

        Args:
            pixel_area: The area in pixels from the segmentation mask
            depth_map: The stereo depth map
            centroid: The (u,v) pixel coordinates of the object centroid

        Returns:
            The adjusted area estimate accounting for perspective projection
        """
        # Scale up pixel area by 10000 to avoid floating point errors
        pixel_area = pixel_area * 10000
        # Get camera parameters
        focal_length, _, cx, cy = camera_parameters(depth_map.shape)

        depth = self._get_depth(depth_map, centroid)
        # If depth mapping fails, assume the object is 1m away (will likely underestimate size)
        if depth == 0:
            depth = 1.0

        # The scaling factor is proportional to depth squared
        # This accounts for perspective projection where apparent size decreases with distance
        depth_scaling = (depth**2) / (focal_length * focal_length)

        # Adjust the pixel area using the depth scaling
        adjusted_area = pixel_area * depth_scaling

        return adjusted_area

# import importlib.resources
# import cv2
# import numpy as np
# import torch
# from fastsam import FastSAM, FastSAMPrompt
# from numpy.typing import NDArray
# from pytransform3d.rotations import matrix_from_euler
# from pytransform3d.transformations import concat, transform_from
# import random
# import os
# import csv
# import matplotlib.pyplot as plt

# from maple.utils import camera_parameters, carla_to_pytransform


# class BoulderDetector:
#     """Estimates the position of boulders around the rover."""

#     agent: None
#     left: None  # This is the carla.SensorPosition object
#     right: None  # This is the carla.SensorPosition object
#     fastsam: None
#     stereo: None

#     def __init__(self, agent, left, right):
#         """Intializer.

#         Args:
#             agent: The Agent instance
#             left: The left camera instance (string or object)
#             right: The right camera instance (string or object)
#         """

#         self.agent = agent

#         self.left = None
#         self.right = None

#         # Last mapped boulder positions and boulder areas
#         self.last_boulders = None
#         self.last_areas = None

#         # Look through all the camera objects in the agent's sensors and save the ones for the stereo pair
#         # We do this since the objects themselves are used as keys in the input_data dict and to check they exist
#         for key in agent.sensors().keys():
#             if str(key) == str(left):
#                 self.left = key

#             if str(key) == str(right):
#                 self.right = key

#         # Confirm that the two required cameras exist
#         if self.left is None or self.right is None:
#             raise ValueError("Required cameras are not defined in the agent's sensors.")

#         # Setup fastsam
#         if torch.cuda.is_available():
#             self.device = "cuda"
#         elif torch.backends.mps.is_built():
#             self.device = "mps"
#         else:
#             self.device = "cpu"

#         # Load the fastsam model weights from file
#         with importlib.resources.path("resources", "FastSAM-x.pt") as fpath:
#             self.fastsam = FastSAM(fpath)

#         # Setup the stereo system
#         window_size = 11
#         self.stereo = cv2.StereoSGBM_create(
#             minDisparity=0,
#             numDisparities=128,
#             blockSize=window_size,
#             uniquenessRatio=10,
#             speckleWindowSize=100,
#             speckleRange=32,
#             disp12MaxDiff=1,
#             P1=8 * 3 * window_size**2,
#             P2=32 * 3 * window_size**2,
#         )

#     def __call__(self, input_data) -> list[NDArray]:
#         """Get boulder detections"""
#         return self.map(input_data)

#     def map(self, input_data) -> list[NDArray]:
#         """Estimates the position of boulders in the scene and saves ground points.

#         Args:
#             input_data: The input data dictionary provided by the simulation

#         Returns:
#             list[NDArray]: Boulder positions as 4x4 transforms in rover frame

#         Note: Ground points are automatically saved to CSV/dat files and visualized
#         """

#         # Get camera images
#         try:
#             left_image = input_data["Grayscale"][self.left]
#             right_image = input_data["Grayscale"][self.right]
#             print("left image shape: ", np.shape(left_image))
#         except (KeyError, TypeError):
#             raise ValueError("Required cameras have no data.")

#         # Run the FastSAM pipeline to detect boulders (blobs in the scene)
#         centroids, covs, intensities = self._find_boulders(left_image)
#         centroids, covs, intensities = self._find_boulders(left_image)

#         # TODO: I recommend moving this to _find_boulders instead since some filtering is already being done there
#         areas = []
#         for cov in covs:
#             det_cov = np.linalg.det(cov)
#             if det_cov <= 0:
#                 areas.append(float("nan"))
#             else:
#                 area = np.pi * np.sqrt(det_cov)
#                 areas.append(area)

#         # print("sizes:", areas)

#         # Apply area filtering
#         MIN_AREA = 50
#         MAX_AREA = 2500
#         elongation_threshold = 10
#         pixel_intensity_threshold = 50
#         MAX_AREA = 2500
#         elongation_threshold = 10
#         pixel_intensity_threshold = 50

#         centroids_to_keep = []
#         areas_to_keep = []
#         covs_to_keep = []
#         covs_to_keep = []

#         for centroid, area, cov, intensity in zip(centroids, areas, covs, intensities):
#             # print(pixel_intensities)
#             eigen_vals = np.linalg.eigvals(cov)
#             elongated = (eigen_vals.max() / eigen_vals.min()) > elongation_threshold
#             bright = intensity > pixel_intensity_threshold
#             if MIN_AREA <= area <= MAX_AREA and not elongated and bright:
#                 centroids_to_keep.append(centroid)
#                 covs_to_keep.append(cov)
#                 covs_to_keep.append(cov)
#                 areas_to_keep.append(area)

#         # Run the stereo vision pipeline to get a depth map of the image
#         depth_map, _ = self._depth_map(left_image, right_image)
#         if depth_map is None:
#             print("DEBUG: Depth map generation failed")
#             return []

#         # Retrieve shape of depth map (assumes depth_map is 2D: height x width)
#         height, width = depth_map.shape
#         # print(f"DEBUG: Generated depth map with shape {depth_map.shape}")

#         # Compute the start row (3/4 down the image)
#         start_row = height * 3 // 4  # integer index for bottom 1/4

#         # print(f"DEBUG: Searching for points in depth map of shape {depth_map.shape}")

#         # Generate random points in the bottom 1/4, with distance threshold
#         random_centroids = []
#         max_distance = 15.0  # Maximum distance threshold in meters
#         min_distance = 0.5  # Minimum distance threshold to filter invalid measurements

#         for _ in range(20):
#             x = random.randint(0, width - 1)
#             y = random.randint(start_row, height - 1)
#             depth = depth_map[y, x]
#             if (
#                 min_distance < depth < max_distance
#             ):  # Only include valid points within threshold
#                 random_centroids.append((x, y))

#         # print(f"DEBUG: Found {len(random_centroids)} valid points with depth between {min_distance} and {max_distance} meters")

#         # Combine the boulder positions in the scene with the depth map to get the boulder coordinates
#         boulders_camera = self._get_positions(depth_map, centroids_to_keep)

#         # Get the camera position
#         camera_rover = carla_to_pytransform(self.agent.get_camera_position(self.left))

#         # Calculate the boulder positions in the rover frame
#         boulders_rover = [
#             concat(boulder_camera, camera_rover) for boulder_camera in boulders_camera
#         ]
#         self.last_boulders = boulders_rover

#         # Adjust the boulder "areas" for depth
#         adjusted_areas = []
#         for centroid, area in zip(centroids_to_keep, areas_to_keep):
#             adjusted_area = self._adjust_area_for_depth(depth_map, area, centroid)
#             adjusted_areas.append(adjusted_area)
#         self.last_areas = adjusted_areas

#         # Retrieve shape of depth map (assumes depth_map is 2D: height x width)
#         height, width = depth_map.shape

#         # Compute the start row (2/3 down the image)
#         start_row = height * 3 // 4  # integer index for bottom 1/3

#         # Generate 20 random (x, y) pixel coordinates in the bottom 1/3
#         # TODO: Do this more intelligently....
#         random_centroids = []
#         for _ in range(20):
#             x = random.randint(0, width - 1)
#             y = random.randint(start_row, height - 1)
#             random_centroids.append((x, y))

#         # Convert these random centroids into 3D camera-frame coordinates
#         random_points_camera = self._get_positions(depth_map, random_centroids)

#         # Transform points from camera to rover frame
#         random_points_rover = [
#             concat(point_camera, camera_rover) for point_camera in random_points_camera
#         ]

#         # Get current rover pose in global frame
#         rover_global = carla_to_pytransform(self.agent.get_transform())

#         # Transform points from rover frame to global frame
#         random_points_global = [
#             concat(point_rover, rover_global) for point_rover in random_points_rover
#         ]

#         # Save depth points to agent's point cloud data
#         if hasattr(self.agent, "point_cloud_data"):
#             # print("DEBUG: Starting point cloud save process")
#             if not os.path.exists(self.agent.point_cloud_dir):
#                 os.makedirs(self.agent.point_cloud_dir)
#                 # print(f"DEBUG: Created point cloud directory at {self.agent.point_cloud_dir}")

#             for point in random_points_global:
#                 self.agent.point_cloud_data["points"].append(
#                     {
#                         "frame": self.agent.frame,
#                         "point": [point[0, 3], point[1, 3], point[2, 3]],
#                         "confidence": 0.6,
#                         "source": "depth",
#                     }
#                 )
#             # print(f"DEBUG: Added {len(random_points_global)} points to in-memory point cloud")

#             # Write to CSV
#             csv_path = os.path.join(self.agent.point_cloud_dir, "point_cloud_data.csv")
#             with open(csv_path, "a", newline="") as f:
#                 writer = csv.writer(f)
#                 for point in random_points_global:
#                     writer.writerow(
#                         [
#                             self.agent.frame,
#                             point[0, 3],
#                             point[1, 3],
#                             point[2, 3],
#                             0.6,
#                             "depth",
#                         ]
#                     )
#             # print(f"DEBUG: Wrote {len(random_points_global)} points to CSV")

#             # Create visualization
#             viz_path = os.path.join(
#                 self.agent.point_cloud_dir, f"frame_{self.agent.frame:04d}"
#             )
#             self._visualize_point_cloud(None, viz_path)
#             # print(f"DEBUG: Created visualization at {viz_path}")

#         return boulders_rover, random_points_global

#     def get_large_boulders(self, min_area: float = 40) -> list[NDArray]:
#         """Get the last mapped boulder positions with adjusted area larger than min_area.

#         Returns:
#             A list of boulder positions
#         """
#         return [
#             boulder
#             for boulder, area in zip(self.last_boulders, self.last_areas)
#             if area > min_area
#         ]

#     def get_boulder_sizes(self, min_area: float = 0.1) -> list[NDArray]:
#         """Get the last mapped boulder positions with adjusted area larger than min_area.

#         Returns:
#             A list of boulder positions
#         """
#         return [
#             area
#             for boulder, area in zip(self.last_boulders, self.last_areas)
#             if area > min_area
#         ]

#     def get_last_boulders(self) -> list[NDArray]:
#         """Get the last mapped boulder positions.

#         Returns:
#             A list of boulder positions
#         """
#         return self.last_boulders

#     def get_last_areas(self) -> list[float]:
#         """Get the last mapped boulder areas.

#         Returns:
#             A list of boulder areas
#         """
#         return self.last_areas

#     def _get_positions(self, depth_map, centroids) -> list[NDArray]:
#         """Calculate the position of objects in the left camera frame.

#         Args:
#             depth_map: The stereo depth map
#             centroids: The object centroids in the left cameras frame

#         Returns:
#             The position of each centroid in the scene
#         """
#         # print(f"DEBUG: Converting {len(centroids)} points to 3D coordinates")

#         focal_length, _, cx, cy = camera_parameters(depth_map.shape)
#         # print(f"DEBUG: Camera parameters - focal_length: {focal_length}, cx: {cx}, cy: {cy}")

#         boulders_camera = []

#         for centroid in centroids:
#             depth = self._get_depth(depth_map, centroid)
#             if depth == 0:
#                 continue

#             u = round(centroid[0])
#             v = round(centroid[1])

#             # Get the position of the boulder in image coordinates
#             x = ((u - cx) * depth) / focal_length
#             y = ((v - cy) * depth) / focal_length
#             z = depth

#             # Discard boulders that are far away (> 5m)
#             if z > 5:
#                 # print(f"DEBUG: Discarding point at ({x:.2f}, {y:.2f}, {z:.2f}) - too far")
#                 continue

#             # TODO: The Z depth is to the surface of the boulder
#             # We can estimate the size of the boulder using the variance
#             # Assuming the boulders are roughly spherical we can add
#             # approx 1/2 of the average variance to get the centerish

#             boulder_image = transform_from(np.eye(3), [x, y, z])

#             # Apply a rotation correction from the image coordinates to the camera coordinates
#             # Z is out of the camera, X is to the right of the image, Y is down in the image
#             image_camera = transform_from(
#                 matrix_from_euler([-np.pi / 2, 0, -np.pi / 2], 2, 1, 0, False),
#                 [0, 0, 0],
#             )

#             # Append it to the list
#             boulders_camera.append(concat(boulder_image, image_camera))

#         # print(f"DEBUG: Generated {len(boulders_camera)} valid 3D points")
#         return boulders_camera

#     def _get_depth(self, depth_map, centroid):
#         """Get the depth of a small region around a centroid.

#         Args:
#             depth_map: The stereo depth map
#             centroid: The centroid of the boulder

#         Returns:
#             The depth of the boulder
#         """
#         window = 5
#         # Round to the nearest pixel coordinate
#         u = round(centroid[0])
#         v = round(centroid[1])

#         # Find the average depth in window around centroid
#         # Clamp the window to the edges of the image
#         half_window = window // 2
#         y_start = max(0, v - half_window)
#         y_end = min(depth_map.shape[0], v + half_window + 1)
#         x_start = max(0, u - half_window)
#         x_end = min(depth_map.shape[1], u + half_window + 1)

#         depth_window = depth_map[y_start:y_end, x_start:x_end]
#         valid_depths = depth_window[depth_window > 0]

#         # If there was no valid depth map around this centroid discard it
#         if len(valid_depths) == 0:
#             return 0

#         # Use median depth to be robust to outliers
#         depth = np.median(valid_depths)
#         return depth

#     def _depth_map(self, left_image, right_image) -> tuple[NDArray, NDArray]:
#         """Generate a depth map of the scene

#         Args:
#             left_image: The image from the left camera
#             right_image: The image from the right camera

#         Returns:
#             A tuple containing the depth map and the confidence map
#         """

#         # Check that the images are the same size
#         if left_image.shape != right_image.shape:
#             raise ValueError("Stereo mapping images must be the same size.")

#         # Calculate the camera parameters
#         focal_length, _, _, _ = camera_parameters(left_image.shape)

#         # Get the camera positions in the robot frame
#         left_rover = carla_to_pytransform(self.agent.get_camera_position(self.left))
#         right_rover = carla_to_pytransform(self.agent.get_camera_position(self.right))

#         # Calculate the baseline between the cameras
#         baseline = np.linalg.norm(left_rover[:3, 3] - right_rover[:3, 3])

#         # Compute disparity map
#         disparity = (
#             self.stereo.compute(left_image, right_image).astype(np.float32) / 16.0
#         )

#         # Calculate depth map
#         depth_map = np.zeros_like(disparity)
#         # Is this a boolean matrix used for indexing?
#         valid_disparity = disparity > 0

#         # Z = baseline * focal_length / disparity
#         # TODO: What is this doing?
#         depth_map[valid_disparity] = (baseline * focal_length) / disparity[
#             valid_disparity
#         ]

#         # Computing confidence based on disparity and texture
#         confidence_map = np.zeros_like(disparity)

#         # Higher confidence for:
#         # 1. Stronger disparity values
#         # 2. Areas with good texture (using Sobel gradient magnitude)
#         gradient_x = cv2.Sobel(left_image, cv2.CV_64F, 1, 0, ksize=3)
#         gradient_y = cv2.Sobel(left_image, cv2.CV_64F, 0, 1, ksize=3)
#         texture_strength = np.sqrt(gradient_x**2 + gradient_y**2)

#         # Normalize texture strength to 0-1
#         texture_strength = cv2.normalize(texture_strength, None, 0, 1, cv2.NORM_MINMAX)

#         # Combine disparity confidence and texture confidence
#         disp_confidence = cv2.normalize(disparity, None, 0, 1, cv2.NORM_MINMAX)
#         confidence_map = 0.7 * disp_confidence + 0.3 * texture_strength
#         confidence_map[~valid_disparity] = 0

#         return depth_map, confidence_map

#     # def _find_boulders(self, image) -> tuple[list[NDArray], list[NDArray]]:
#     #     """Get the boulder locations and covariance in the image.

#     #     Args:
#     #         image: The image to search for boulders in

#     #     Returns:
#     #         A tuple containing the mean and covariance lists
#     #     """

#     #     # Run fastSAM on the input image
#     #     results = self.fastsam(
#     #         np.stack((image,) * 3, axis=-1),  # The image needs three channels
#     #         device=self.device,
#     #         retina_masks=True,
#     #         # imgsz=1080,  # TODO: Where does this value come from? Should it just be the image width?
#     #         imgsz=image.shape[1],
#     #         conf=0.5,
#     #         iou=0.9,
#     #         verbose=False,
#     #     )

#     #     # TODO: Not sure whats going on here, but it generates segmentation masks
#     #     segmentation_masks = (
#     #         FastSAMPrompt(image, results, device=self.device)
#     #         .everything_prompt()
#     #         .cpu()
#     #         .numpy()
#     #     )

#     #     # Check if anything was segmented
#     #     if len(segmentation_masks) == 0:
#     #         return []

#     #     means = []
#     #     covs = []

#     #     # Iterate over every mask and generate blobs
#     #     # TODO: Add logic to prune objects (too large, too small, on boundary, etc...)
#     #     for mask in segmentation_masks:
#     #         # Compute the blob centroid and covariance from the mask
#     #         mean, cov = self._compute_blob_mean_and_covariance(mask)

#     #         # Discard any blobs in the top half of the image
#     #         if mean[1] < image.shape[0] / 2:
#     #             continue

#     #         # Discard any blobs on the left and right edges of the image
#     #         margin = image.shape[1] * 0.05  # 5% on either side
#     #         if mean[0] < margin or mean[0] > image.shape[1] - margin:
#     #             continue

#     #         # Append to lists
#     #         means.append(mean)
#     #         covs.append(cov)

#     #     return means, covs

#     def _find_boulders(
#         self, image
#     ) -> tuple[list[np.ndarray], list[np.ndarray], list[float]]:
#         """Get the boulder locations, covariance, and average pixel intensity in the image.

#         Args:
#             image: The grayscale image to search for boulders in
#             image: The grayscale image to search for boulders in

#         Returns:
#             A tuple containing the means, covariances, and average intensities of each boulder region.
#             A tuple containing the means, covariances, and average intensities of each boulder region.
#         """

#         # Run fastSAM on the input image (requires 3 channels, so we replicate the single channel).
#         # Run fastSAM on the input image (requires 3 channels, so we replicate the single channel).
#         results = self.fastsam(
#             np.stack((image,) * 3, axis=-1),
#             np.stack((image,) * 3, axis=-1),
#             device=self.device,
#             retina_masks=True,
#             imgsz=image.shape[1],
#             conf=0.5,
#             iou=0.9,
#             verbose=False,
#         )

#         # Generate segmentation masks
#         segmentation_masks = (
#             FastSAMPrompt(image, results, device=self.device)
#             .everything_prompt()
#             .cpu()
#             .numpy()
#         )

#         # If nothing was segmented, return empty lists
#         # If nothing was segmented, return empty lists
#         if len(segmentation_masks) == 0:
#             return [], [], []
#             return [], [], []

#         means = []
#         covs = []
#         avg_intensities = []
#         avg_intensities = []

#         # Iterate over each mask and extract relevant data
#         # Iterate over each mask and extract relevant data
#         for mask in segmentation_masks:
#             # Compute centroid and covariance
#             # Compute centroid and covariance
#             mean, cov = self._compute_blob_mean_and_covariance(mask)

#             # Discard any blobs in the top third of the image
#             # if mean[1] < image.shape[0] / 3:
#             # Discard any blobs in the top third of the image
#             if mean[1] < image.shape[0] / 3:
#                 continue

#             # Discard any blobs on the left and right edges of the image (5% margin)
#             margin = image.shape[1] * 0.05
#             # Discard any blobs on the left and right edges of the image (5% margin)
#             margin = image.shape[1] * 0.05
#             if mean[0] < margin or mean[0] > image.shape[1] - margin:
#                 continue

#             # Calculate average pixel intensity for the region.
#             # Assuming 'mask' is a binary mask with 1s for the boulder area.
#             avg_pixel_value = np.mean(image[mask == 1])

#             # Append results
#             # Calculate average pixel intensity for the region.
#             # Assuming 'mask' is a binary mask with 1s for the boulder area.
#             avg_pixel_value = np.mean(image[mask == 1])

#             # Append results
#             means.append(mean)
#             covs.append(cov)
#             avg_intensities.append(avg_pixel_value)
#             avg_intensities.append(avg_pixel_value)

#         return means, covs, avg_intensities
#         return means, covs, avg_intensities

#     @staticmethod
#     def _compute_blob_mean_and_covariance(binary_image) -> tuple[NDArray, NDArray]:
#         """Finds the mean and covariance of a segmentation mask.

#         Args:
#             binary_image: The segmentation mask

#         Returns:
#             The mean [x, y] and covariance matrix of the blob in pixel coordinates
#         """

#         # Create a grid of pixel coordinates.
#         y, x = np.indices(binary_image.shape)

#         # Threshold the binary image to isolate the blob.
#         blob_pixels = (binary_image > 0).astype(int)

#         # Compute the mean of pixel coordinates.
#         mean_x = np.mean(x[blob_pixels == 1])
#         mean_y = np.mean(y[blob_pixels == 1])
#         mean = np.array([mean_x, mean_y])

#         # Stack pixel coordinates to compute covariance using Scipy's cov function.
#         pixel_coordinates = np.vstack((x[blob_pixels == 1], y[blob_pixels == 1]))

#         # Compute the covariance matrix using numpy's covariance function
#         covariance_matrix = np.cov(pixel_coordinates)

#         return mean, covariance_matrix

#     @staticmethod
#     def _rover_to_global(boulders_rover: list, rover_global: NDArray) -> list:
#         """Converts the boulder locations from the rover frame to the global frame.

#         Args:
#             boulders_rover: A list of transforms representing points on the surface of boulders in the rover frame
#             rover_global: The global transform of the rover

#         Returns:
#             A list of transforms representing points on the surface of boulders in the global frame
#         """
#         boulders_global = [
#             concat(boulder_rover, rover_global) for boulder_rover in boulders_rover
#         ]
#         return boulders_global

#     def _adjust_area_for_depth(
#         self, depth_map: NDArray, pixel_area: float, centroid: tuple[float, float]
#     ) -> float:
#         """Adjusts the pixel area based on depth to estimate actual object size.
#         If depth to pixel is unknown, it is assumed to be 1m, and size is likely underestimated.

#         Args:
#             pixel_area: The area in pixels from the segmentation mask
#             depth_map: The stereo depth map
#             centroid: The (u,v) pixel coordinates of the object centroid

#         Returns:
#             The adjusted area estimate accounting for perspective projection
#         """
#         # Scale up pixel area by 10000 to avoid floating point errors
#         pixel_area = pixel_area * 10000
#         # Get camera parameters
#         focal_length, _, cx, cy = camera_parameters(depth_map.shape)

#         depth = self._get_depth(depth_map, centroid)
#         # If depth mapping fails, assume the object is 1m away (will likely underestimate size)
#         if depth == 0:
#             depth = 1.0

#         # The scaling factor is proportional to depth squared
#         # This accounts for perspective projection where apparent size decreases with distance
#         depth_scaling = (depth**2) / (focal_length * focal_length)

#         # Adjust the pixel area using the depth scaling
#         adjusted_area = pixel_area * depth_scaling

#         return adjusted_area

#     def _visualize_point_cloud(self, depth_points, viz_dir):
#         """Create 3D visualization of point cloud for current frame."""
#         # Create figure
#         fig = plt.figure(figsize=(10, 10))
#         ax = fig.add_subplot(111, projection="3d")

#         # Plot all points from agent's point cloud data
#         if hasattr(self.agent, "point_cloud_data"):
#             for point_data in self.agent.point_cloud_data["points"]:
#                 point = point_data["point"]
#                 source = point_data["source"]
#                 if source == "lander":
#                     ax.scatter(
#                         point[0],
#                         point[1],
#                         point[2],
#                         c="green",
#                         marker="s",
#                         s=100,
#                         label="_nolegend_",
#                     )
#                 elif source == "rover":
#                     ax.scatter(
#                         point[0],
#                         point[1],
#                         point[2],
#                         c="blue",
#                         marker="o",
#                         s=50,
#                         label="_nolegend_",
#                     )
#                 elif source == "depth":
#                     ax.scatter(
#                         point[0],
#                         point[1],
#                         point[2],
#                         c="red",
#                         marker=".",
#                         s=20,
#                         label="_nolegend_",
#                     )

#         # Add legend
#         ax.scatter([], [], c="green", marker="s", s=100, label="Lander Points")
#         ax.scatter([], [], c="blue", marker="o", s=50, label="Rover Points")
#         ax.scatter([], [], c="red", marker=".", s=20, label="Depth Points")
#         ax.legend()

#         # Set labels and title
#         ax.set_xlabel("X")
#         ax.set_ylabel("Y")
#         ax.set_zlabel("Z")
#         ax.set_title(f"Point Cloud - Frame {self.agent.frame}")

#         # Save plot
#         plt.savefig(
#             os.path.join(viz_dir, f"point_cloud_frame_{self.agent.frame:04d}.png")
#         )
#         plt.close()<|MERGE_RESOLUTION|>--- conflicted
+++ resolved
@@ -77,12 +77,16 @@
             P1=8 * 3 * window_size**2,
             P2=32 * 3 * window_size**2,
         )
-        
+
         # Add shape filtering parameters for eigenvalue-based analysis
         self.MIN_EIGENVALUE_RATIO = 0.25  # Minimum ratio (smaller/larger eigenvalue)
         self.MIN_EIGENVALUE = 5.0  # Minimum eigenvalue to ensure the blob has some size
-        self.EXCELLENT_SHAPE_RATIO = 0.5  # Ratio threshold for excellent circular shapes
-        self.STANDARD_INTENSITY = 100  # Standard intensity threshold (keep the original value)
+        self.EXCELLENT_SHAPE_RATIO = (
+            0.5  # Ratio threshold for excellent circular shapes
+        )
+        self.STANDARD_INTENSITY = (
+            100  # Standard intensity threshold (keep the original value)
+        )
         self.RELAXED_INTENSITY = 40  # Relaxed intensity threshold for excellent shapes
 
     def __call__(self, input_data) -> list[NDArray]:
@@ -107,11 +111,7 @@
             raise ValueError("Required cameras have no data.")
 
         # Run the FastSAM pipeline to detect boulders (blobs in the scene)
-<<<<<<< HEAD
-        centroids, covs, intensities, xy_ground = self._find_boulders(left_image)
-=======
         centroids, covs, intensities = self._find_boulders(left_image)
->>>>>>> 03b0fdb6
 
         # TODO: I recommend moving this to _find_boulders instead since some filtering is already being done there
         areas = []
@@ -130,48 +130,6 @@
 
         # TODO: Here is a place to prune big/small segments. For now picking kinda arbitrary values:
         MIN_AREA = 50
-<<<<<<< HEAD
-        MAX_AREA = 800
-
-        centroids_to_keep = []
-        areas_to_keep = []
-        xy_ground_to_keep = []
-        intensities_to_keep = []
-
-        for centroid, area,intensity, xy_ground_pix in zip(centroids, areas, intensities, xy_ground):
-            if MIN_AREA <= area <= MAX_AREA:
-                try:
-                    # Calculate eigenvalues of covariance matrix for shape analysis
-                    cov_index = centroids.index(centroid)
-                    cov_matrix = covs[cov_index]
-                    eigenvalues = np.sort(np.linalg.eigvals(cov_matrix))[::-1]  # Sort largest to smallest
-                    
-                    # Ensure we have valid eigenvalues (exactly 2 positive values)
-                    if eigenvalues.shape[0] == 2 and eigenvalues[1] > 0 and eigenvalues[0] > 0:
-                        # Calculate ratio of smaller/larger eigenvalue (0-1 scale, closer to 1 = more circular)
-                        ratio = eigenvalues[1] / eigenvalues[0]
-                        
-                        if ratio >= self.MIN_EIGENVALUE_RATIO and eigenvalues[1] >= self.MIN_EIGENVALUE:
-                            # For excellent shapes (more circular), use relaxed intensity threshold
-                            if ratio >= self.EXCELLENT_SHAPE_RATIO and intensity > self.RELAXED_INTENSITY:
-                                centroids_to_keep.append(centroid)
-                                areas_to_keep.append(area)
-                                xy_ground_to_keep.append(xy_ground_pix)
-                                intensities_to_keep.append(intensity)
-                            # For good but not excellent shapes, use standard intensity threshold
-                            elif intensity > self.STANDARD_INTENSITY:
-                                centroids_to_keep.append(centroid)
-                                areas_to_keep.append(area)
-                                xy_ground_to_keep.append(xy_ground_pix)
-                                intensities_to_keep.append(intensity)
-                except Exception as e:
-                    # Fall back to original intensity threshold if eigenvalue calculation fails
-                    if intensity > 100:
-                        centroids_to_keep.append(centroid)
-                        areas_to_keep.append(area)
-                        xy_ground_to_keep.append(xy_ground_pix)
-                        intensities_to_keep.append(intensity)
-=======
         MAX_AREA = 2500
         elongation_threshold = 10
         pixel_intensity_threshold = 50
@@ -189,7 +147,6 @@
                 centroids_to_keep.append(centroid)
                 covs_to_keep.append(cov)
                 areas_to_keep.append(area)
->>>>>>> 03b0fdb6
 
         # Run the stereo vision pipeline to get a depth map of the image
         depth_map, _ = self._depth_map(left_image, right_image)
@@ -206,7 +163,8 @@
             concat(boulder_camera, camera_rover) for boulder_camera in boulders_camera
         ]
         ground_pix_rover = [
-            concat(ground_xy_camera, camera_rover) for ground_xy_camera in ground_pix_camera
+            concat(ground_xy_camera, camera_rover)
+            for ground_xy_camera in ground_pix_camera
         ]
 
         self.last_boulders = boulders_rover
@@ -412,7 +370,9 @@
 
         return depth_map, confidence_map
 
-    def _find_boulders(self, image) -> tuple[list[NDArray], list[NDArray], list[float], list[NDArray]]:
+    def _find_boulders(
+        self, image
+    ) -> tuple[list[NDArray], list[NDArray], list[float], list[NDArray]]:
         """Get the boulder locations, covariance, and average pixel intensity in the image.
 
         Args:
@@ -422,15 +382,9 @@
             A tuple containing the mean and covariance lists
         """
 
-<<<<<<< HEAD
-        # Run fastSAM on the input image
-        results = self.fastsam(
-            np.stack((image,) * 3, axis=-1),  # The image needs three channels
-=======
         # Run fastSAM on the input image (requires 3 channels, so we replicate the single channel).
         results = self.fastsam(
             np.stack((image,) * 3, axis=-1),
->>>>>>> 03b0fdb6
             device=self.device,
             retina_masks=True,
             imgsz=image.shape[1],
@@ -439,24 +393,6 @@
             verbose=False,
         )
 
-<<<<<<< HEAD
-        # Generate segmentation masks safely
-        prompt = FastSAMPrompt(image, results, device=self.device)
-        segmentation_masks = prompt.everything_prompt()
-
-        # Check if output is a tensor or not
-        if isinstance(segmentation_masks, list):
-            # No detections found, return an empty array
-            segmentation_masks = np.zeros(
-                (0, image.shape[0], image.shape[1]), dtype=np.uint8
-            )
-        else:
-            segmentation_masks = segmentation_masks.cpu().numpy()
-
-        # Check if anything was segmented
-        if len(segmentation_masks) == 0:
-            return [], [], [], []
-=======
         # Generate segmentation masks
         segmentation_masks = (
             FastSAMPrompt(image, results, device=self.device)
@@ -468,23 +404,16 @@
         # If nothing was segmented, return empty lists
         if len(segmentation_masks) == 0:
             return [], [], []
->>>>>>> 03b0fdb6
 
         means = []
         covs = []
         bottom_pixes = []
         avg_intensities = []
-<<<<<<< HEAD
-        for mask in segmentation_masks:
-            # Compute centroid and covariance
-            mean, cov, bottom_pix = self._compute_blob_mean_and_covariance(mask)
-=======
 
         # Iterate over each mask and extract relevant data
         for mask in segmentation_masks:
             # Compute centroid and covariance
             mean, cov = self._compute_blob_mean_and_covariance(mask)
->>>>>>> 03b0fdb6
 
             # Discard any blobs in the top third of the image
             if mean[1] < image.shape[0] / 3:
@@ -504,168 +433,13 @@
             covs.append(cov)
             bottom_pixes.append(bottom_pix)
             avg_intensities.append(avg_pixel_value)
-<<<<<<< HEAD
-            # avg_intensities.append(avg_pixel_value)
-
-        # TODO: Try with and without this filtering
-        # print("avg intensities: ", avg_intensities)
-
-        # avg_intensities = np.array(avg_intensities)
-        # intensity_mean = np.mean(avg_intensities)
-        # intensity_std = np.std(avg_intensities)
-
-        # # Threshold: keep only those with intensity > (mean - 0.5 * std)
-        # threshold = intensity_mean - 0.5 * intensity_std
-        # keep_indices = np.where(avg_intensities >= threshold)[0]
-
-        # # Filter means and covs accordingly
-        # means = [means[i] for i in keep_indices]
-        # covs = [covs[i] for i in keep_indices]
-
-        return means, covs, avg_intensities, bottom_pixes
-
-        # return means, covs, avg_intensities
-
-        # Iterate over every mask and generate blobs
-        # TODO: Add logic to prune objects (too large, too small, on boundary, etc...)
-        # for mask in segmentation_masks:
-        #     # Compute the blob centroid and covariance from the mask
-        #     mean, cov = self._compute_blob_mean_and_covariance(mask)
-
-        #     # Discard any blobs in the top half of the image
-        #     if mean[1] < image.shape[0] / 2:
-        #         continue
-
-        #     # Discard any blobs on the left and right edges of the image
-        #     margin = image.shape[1] * 0.05  # 5% on either side
-        #     if mean[0] < margin or mean[0] > image.shape[1] - margin:
-        #         continue
-
-        #     # Append to lists
-        #     means.append(mean)
-        #     covs.append(cov)
-
-        # return means, covs
-
-    #     def _find_boulders(
-    #         self, image
-    #     ) -> tuple[list[np.ndarray], list[np.ndarray], list[float]]:
-    #         """Get the boulder locations, covariance, and average pixel intensity in the image.
-
-    #         Args:
-    #             image: The grayscale image to search for boulders in
-    #             image: The grayscale image to search for boulders in
-
-    #         Returns:
-    #             A tuple containing the means, covariances, and average intensities of each boulder region.
-    #             A tuple containing the means, covariances, and average intensities of each boulder region.
-    #         """
-
-    #         # Run fastSAM on the input image (requires 3 channels, so we replicate the single channel).
-    #         # Run fastSAM on the input image (requires 3 channels, so we replicate the single channel).
-    #         results = self.fastsam(
-    #             np.stack((image,) * 3, axis=-1),
-    #             np.stack((image,) * 3, axis=-1),
-    #             device=self.device,
-    #             retina_masks=True,
-    #             imgsz=image.shape[1],
-    #             conf=0.5,
-    #             iou=0.9,
-    #             verbose=False,
-    #         )
-
-    #         # Generate segmentation masks
-    #         segmentation_masks = (
-    #             FastSAMPrompt(image, results, device=self.device)
-    #             .everything_prompt()
-    #             .cpu()
-    #             .numpy()
-    #         )
-
-    #         # If nothing was segmented, return empty lists
-    #         # If nothing was segmented, return empty lists
-    #         if len(segmentation_masks) == 0:
-    #             return [], [], []
-    #             return [], [], []
-
-    #         means = []
-    #         covs = []
-    #         avg_intensities = []
-    #         avg_intensities = []
-
-    #         # Iterate over each mask and extract relevant data
-    #         # Iterate over each mask and extract relevant data
-    #         for mask in segmentation_masks:
-    #             # Compute centroid and covariance
-    #             # Compute centroid and covariance
-    #             mean, cov = self._compute_blob_mean_and_covariance(mask)
-
-    #             # Discard any blobs in the top third of the image
-    #             # if mean[1] < image.shape[0] / 3:
-    #             # Discard any blobs in the top third of the image
-    #             if mean[1] < image.shape[0] / 3:
-    #                 continue
-
-    #             # Discard any blobs on the left and right edges of the image (5% margin)
-    #             margin = image.shape[1] * 0.05
-    #             # Discard any blobs on the left and right edges of the image (5% margin)
-    #             margin = image.shape[1] * 0.05
-    #             if mean[0] < margin or mean[0] > image.shape[1] - margin:
-    #                 continue
-
-    #             # Calculate average pixel intensity for the region.
-    #             # Assuming 'mask' is a binary mask with 1s for the boulder area.
-    #             avg_pixel_value = np.mean(image[mask == 1])
-
-    #             # Append results
-    #             # Calculate average pixel intensity for the region.
-    #             # Assuming 'mask' is a binary mask with 1s for the boulder area.
-    #             avg_pixel_value = np.mean(image[mask == 1])
-
-    #             # Append results
-    #             means.append(mean)
-    #             covs.append(cov)
-    #             avg_intensities.append(avg_pixel_value)
-    #             avg_intensities.append(avg_pixel_value)
-
-    #         return means, covs, avg_intensities
-    #         return means, covs, avg_intensities
-    # @staticmethod
-    # def _compute_blob_mean_and_covariance(binary_image) -> tuple[NDArray, NDArray]:
-    #     """Finds the mean and covariance of a segmentation mask.
-
-    #     Args:
-    #         binary_image: The segmentation mask
-
-    #     Returns:
-    #         The mean [x, y] and covariance matrix of the blob in pixel coordinates
-    #     """
-
-    #     # Create a grid of pixel coordinates.
-    #     y, x = np.indices(binary_image.shape)
-
-    #     # Threshold the binary image to isolate the blob.
-    #     blob_pixels = (binary_image > 0).astype(int)
-
-    #     # Compute the mean of pixel coordinates.
-    #     mean_x = np.mean(x[blob_pixels == 1])
-    #     mean_y = np.mean(y[blob_pixels == 1])
-    #     mean = np.array([mean_x, mean_y])
-
-    #     # Stack pixel coordinates to compute covariance using Scipy's cov function.
-    #     pixel_coordinates = np.vstack((x[blob_pixels == 1], y[blob_pixels == 1]))
-
-    #     # Compute the covariance matrix using numpy's covariance function
-    #     covariance_matrix = np.cov(pixel_coordinates)
-
-    #     return mean, covariance_matrix
-=======
 
         return means, covs, avg_intensities
->>>>>>> 03b0fdb6
 
     @staticmethod
-    def _compute_blob_mean_and_covariance(binary_image) -> tuple[NDArray, NDArray, NDArray]:
+    def _compute_blob_mean_and_covariance(
+        binary_image,
+    ) -> tuple[NDArray, NDArray, NDArray]:
         """Finds the mean, covariance, and bottom-most pixel of a segmentation mask.
 
         Args:
@@ -684,7 +458,7 @@
         # Get all coordinates of pixels in the blob
         y_coords = y[blob_pixels == 1]
         x_coords = x[blob_pixels == 1]
-        
+
         # Compute the mean of pixel coordinates.
         mean_x = np.mean(x_coords)
         mean_y = np.mean(y_coords)
@@ -695,7 +469,7 @@
 
         # Compute the covariance matrix using numpy's covariance function
         covariance_matrix = np.cov(pixel_coordinates)
-        
+
         # Find the bottom-most pixel (pixel with largest y-coordinate)
         if len(y_coords) > 0:
             max_y_index = np.argmax(y_coords)
@@ -755,6 +529,7 @@
         adjusted_area = pixel_area * depth_scaling
 
         return adjusted_area
+
 
 # import importlib.resources
 # import cv2
