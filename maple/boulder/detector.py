import importlib.resources

import cv2
import numpy as np
import torch
from fastsam import FastSAM, FastSAMPrompt
from numpy.typing import NDArray
from pytransform3d.rotations import matrix_from_euler
from pytransform3d.transformations import concat, transform_from

from maple.utils import camera_parameters, carla_to_pytransform


class BoulderDetector:
    """Estimates the position of boulders around the rover."""

    agent: None
    left: None  # This is the carla.SensorPosition object
    right: None  # This is the carla.SensorPosition object
    fastsam: None
    stereo: None

    def __init__(self, agent, left, right):
        """Intializer.

        Args:
            agent: The Agent instance
            left: The left camera instance (string or object)
            right: The right camera instance (string or object)
        """

        self.agent = agent

        self.left = None
        self.right = None

        # Last mapped boulder positions and boulder areas
        self.last_boulders = None
        self.last_areas = None
<<<<<<< HEAD
        self.last_masks = None
        self.last_depth_map = None
=======
        self.last_masks = None  # Store masks for later analysis
        self.last_depth_map = None  # Store the depth map for later analysis
>>>>>>> d93fd6c6

        # Look through all the camera objects in the agent's sensors and save the ones for the stereo pair
        # We do this since the objects themselves are used as keys in the input_data dict and to check they exist
        for key in agent.sensors().keys():
            if str(key) == str(left):
                self.left = key

            if str(key) == str(right):
                self.right = key

        # Confirm that the two required cameras exist
        if self.left is None or self.right is None:
            raise ValueError("Required cameras are not defined in the agent's sensors.")

        # Setup fastsam
        if torch.cuda.is_available():
            self.device = "cuda"
        elif torch.backends.mps.is_built():
            self.device = "mps"
        else:
            self.device = "cpu"

        # Load the fastsam model weights from file
        with importlib.resources.path("resources", "FastSAM-x.pt") as fpath:
            self.fastsam = FastSAM(fpath)

        # Setup the stereo system
        window_size = 11
        self.stereo = cv2.StereoSGBM_create(
            minDisparity=0,
            numDisparities=128,
            blockSize=window_size,
            uniquenessRatio=10,
            speckleWindowSize=100,
            speckleRange=32,
            disp12MaxDiff=1,
            P1=8 * 3 * window_size**2,
            P2=32 * 3 * window_size**2,
        )
        
        # Add shape filtering parameters for eigenvalue-based analysis
        self.MIN_EIGENVALUE_RATIO = 0.4  # Minimum ratio (smaller/larger eigenvalue)
        self.MIN_EIGENVALUE = 5.0  # Minimum eigenvalue to ensure the blob has some size
        self.MAX_EIGENVALUE = 2500  # Increased to handle larger boulders
        self.RELAXED_MAX_EIGENVALUE = 4000  # Allow higher eigenvalues for excellent shapes
        
        # For exceptional shapes, we can relax other criteria
        self.EXCELLENT_SHAPE_RATIO = 0.5  # Ratio threshold for excellent circular shapes
        self.STANDARD_INTENSITY = 80  # Standard intensity threshold
        self.RELAXED_INTENSITY = 30  # Relaxed intensity threshold for excellent shapes
        
        # Size thresholds for boulders
        self.MIN_AREA = 5  # Minimum area to be considered a boulder
        self.MAX_AREA = 5000  # Maximum area to be considered a boulder
        self.MIN_LARGE_AREA = 75  # Minimum area to be considered a large boulder
        self.MAX_DEPTH_FOR_LARGE = 4  # Maximum depth (meters) for large boulder classification
        
        # Add compactness thresholds from export_mask_data_final.py
        self.MIN_COMPACTNESS = 0.75  # Minimum compactness for boulder detection
        self.RELAXED_COMPACTNESS = 0.65  # Relaxed compactness for boulders with excellent shape
        
        # Add weighted scoring parameters from export_mask_data_final.py
        self.BOULDER_CONFIDENCE_THRESHOLD = 0.65  # Minimum confidence score to classify as boulder
        self.LARGE_BOULDER_CONFIDENCE_THRESHOLD = 0.80  # Higher threshold for large boulders
        
        # Feature weights for scoring (must sum to 1.0)
        self.FEATURE_WEIGHTS = {
            'shape': 0.40,  # Eigenvalue ratio weight
            'compactness': 0.35,  # Circularity/roundness weight
            'depth': 0.05,  # Depth variation weight (less reliable)
            'intensity': 0.15,  # Brightness/intensity weight
            'size': 0.05    # Size/area weight (less important)
        }

        # Add shape filtering parameters for eigenvalue-based analysis
        self.MIN_EIGENVALUE_RATIO = (
            0.7  # was 0.4  # Minimum ratio (smaller/larger eigenvalue)
        )
        self.MIN_EIGENVALUE = 5.0  # Minimum eigenvalue to ensure the blob has some size
        self.MAX_EIGENVALUE = 2500  # Increased to handle larger boulders
        self.RELAXED_MAX_EIGENVALUE = (
            4000  # Allow higher eigenvalues for excellent shapes
        )

        # For exceptional shapes, we can relax other criteria
        self.EXCELLENT_SHAPE_RATIO = (
            0.8  # was 0.5 # Ratio threshold for excellent circular shapes
        )
        self.STANDARD_INTENSITY = 80  # Standard intensity threshold
        self.RELAXED_INTENSITY = 30  # Relaxed intensity threshold for excellent shapes

        # Size thresholds for boulders
        self.MIN_AREA = 5  # Minimum area to be considered a boulder
        self.MAX_AREA = 5000  # Maximum area to be considered a boulder
        self.MIN_LARGE_AREA = 75  # Minimum area to be considered a large boulder
        self.MAX_DEPTH_FOR_LARGE = (
            4  # Maximum depth (meters) for large boulder classification
        )

    def __call__(self, input_data) -> list[NDArray]:
        """Equivalent to calling self.map()"""
        return self.map(input_data)

    def map(self, input_data) -> list[NDArray]:
        """Estimates the position of boulders in the scene.,

        Args:
            input_data: The input data dictionary provided by the simulation

        Returns:
            A list of boulder transforms in the rover frame.
        """

        # Get camera images
        try:
            left_image = input_data["Grayscale"][self.left]
            right_image = input_data["Grayscale"][self.right]
        except (KeyError, TypeError):
            raise ValueError("Required cameras have no data.")

        # Run the FastSAM pipeline to detect boulders (blobs in the scene)
<<<<<<< HEAD
        centroids, areas, covs, intensities, xy_ground, masks = self._find_boulders(
            left_image
        )

        # TODO: I recommend moving this to _find_boulders instead since some filtering is already being done there
        # areas = []
        # for cov in covs:
        #     det_cov = np.linalg.det(cov)
        #     if det_cov <= 0:
        #         # If determinant is <= 0, it’s not a valid positive-definite covariance,
        #         # so you might skip or set area to NaN
        #         areas.append(float("nan"))
        #     else:
        #         # Area of the 1-sigma ellipse
        #         area = np.pi * np.sqrt(det_cov)
        #         # area = np.sum(binary_mask)
        #         areas.append(area)
=======
        centroids, covs, intensities, xy_ground, masks = self._find_boulders(left_image)

        # TODO: I recommend moving this to _find_boulders instead since some filtering is already being done there
        areas = []
        for cov in covs:
            det_cov = np.linalg.det(cov)
            if det_cov <= 0:
                # If determinant is <= 0, it's not a valid positive-definite covariance,
                # so you might skip or set area to NaN
                areas.append(float("nan"))
            else:
                # Area of the 1-sigma ellipse
                area = np.pi * np.sqrt(det_cov)
                areas.append(area)
>>>>>>> d93fd6c6

        # print("sizes:", areas)

        # TODO: Here is a place to prune big/small segments. For now picking kinda arbitrary values:
        centroids_to_keep = []
        areas_to_keep = []
        xy_ground_to_keep = []
        intensities_to_keep = []
        masks_to_keep = []

<<<<<<< HEAD
        for centroid, area, intensity, xy_ground_pix, mask in zip(
            centroids, areas, intensities, xy_ground, masks
        ):
=======
        for centroid, area,intensity, xy_ground_pix, mask in zip(centroids, areas, intensities, xy_ground, masks):
>>>>>>> d93fd6c6
            if self.MIN_AREA <= area <= self.MAX_AREA:
                try:
                    # Calculate eigenvalues of covariance matrix for shape analysis
                    cov_index = centroids.index(centroid)
                    cov_matrix = covs[cov_index]
<<<<<<< HEAD
                    eigenvalues = np.sort(np.linalg.eigvals(cov_matrix))[
                        ::-1
                    ]  # Sort largest to smallest

                    # Ensure we have valid eigenvalues (exactly 2 positive values)
                    if (
                        eigenvalues.shape[0] == 2
                        and eigenvalues[1] > 0
                        and eigenvalues[0] > 0
                    ):
                        # Calculate ratio of smaller/larger eigenvalue (0-1 scale, closer to 1 = more circular)
                        ratio = eigenvalues[1] / eigenvalues[0]

                        if (
                            ratio >= self.MIN_EIGENVALUE_RATIO
                            and eigenvalues[1] >= self.MIN_EIGENVALUE
                        ):
                            # For excellent shapes (more circular), use relaxed intensity threshold
                            if (
                                ratio >= self.EXCELLENT_SHAPE_RATIO
                                and eigenvalues[0] <= self.RELAXED_MAX_EIGENVALUE
                            ):
=======
                    eigenvalues = np.sort(np.linalg.eigvals(cov_matrix))[::-1]  # Sort largest to smallest
                    
                    # Ensure we have valid eigenvalues (exactly 2 positive values)
                    if eigenvalues.shape[0] == 2 and eigenvalues[1] > 0 and eigenvalues[0] > 0:
                        # Calculate ratio of smaller/larger eigenvalue (0-1 scale, closer to 1 = more circular)
                        ratio = eigenvalues[1] / eigenvalues[0]
                        
                        if ratio >= self.MIN_EIGENVALUE_RATIO and eigenvalues[1] >= self.MIN_EIGENVALUE:
                            # For excellent shapes (more circular), use relaxed intensity threshold
                            if ratio >= self.EXCELLENT_SHAPE_RATIO and eigenvalues[0] <= self.RELAXED_MAX_EIGENVALUE:
>>>>>>> d93fd6c6
                                if intensity > self.RELAXED_INTENSITY:
                                    centroids_to_keep.append(centroid)
                                    areas_to_keep.append(area)
                                    xy_ground_to_keep.append(xy_ground_pix)
                                    intensities_to_keep.append(intensity)
                                    masks_to_keep.append(mask)
                            # For good but not excellent shapes, use standard intensity threshold
<<<<<<< HEAD
                            elif (
                                intensity > self.STANDARD_INTENSITY
                                and eigenvalues[0] <= self.MAX_EIGENVALUE
                            ):
=======
                            elif intensity > self.STANDARD_INTENSITY and eigenvalues[0] <= self.MAX_EIGENVALUE:
>>>>>>> d93fd6c6
                                centroids_to_keep.append(centroid)
                                areas_to_keep.append(area)
                                xy_ground_to_keep.append(xy_ground_pix)
                                intensities_to_keep.append(intensity)
                                masks_to_keep.append(mask)
                except Exception:
                    # Fall back to original intensity threshold if eigenvalue calculation fails
                    if intensity > 100:
                        centroids_to_keep.append(centroid)
                        areas_to_keep.append(area)
                        xy_ground_to_keep.append(xy_ground_pix)
                        intensities_to_keep.append(intensity)
                        masks_to_keep.append(mask)

        # Run the stereo vision pipeline to get a depth map of the image
        depth_map, _ = self._depth_map(left_image, right_image)

        # Combine the boulder positions in the scene with the depth map to get the boulder coordinates
        boulders_camera = self._get_positions(depth_map, centroids_to_keep)
        ground_pix_camera = self._get_positions(depth_map, xy_ground_to_keep)

        # Get the camera position
        camera_rover = carla_to_pytransform(self.agent.get_camera_position(self.left))

        # Calculate the boulder positions in the rover frame
        boulders_rover = [
            concat(boulder_camera, camera_rover) for boulder_camera in boulders_camera
        ]
        ground_pix_rover = [
            concat(ground_xy_camera, camera_rover)
            for ground_xy_camera in ground_pix_camera
        ]

        self.last_boulders = boulders_rover

        # Adjust the boulder "areas" for depth
        adjusted_areas = []
        for centroid, area in zip(centroids_to_keep, areas_to_keep):
            adjusted_area = self._adjust_area_for_depth(depth_map, area, centroid)
            adjusted_areas.append(adjusted_area)
        self.last_areas = adjusted_areas
        self.last_masks = masks_to_keep
        self.last_depth_map = depth_map

        # Store the segmentation masks and depth map for later analysis
        self.last_masks = masks_to_keep
        self.last_depth_map = depth_map

        # Return both the boulder positions and the random points
        return boulders_rover, ground_pix_rover

<<<<<<< HEAD
        # TODO: It might be valuable to align one of the axes in the boulder transform
        # with the estimated surface normal of the boulder. This could be helpful in
        # identifying the true center of boulders from multiple sample points

    # def get_large_boulders(self, min_area: float = 40) -> list[NDArray]:
    #     """Get the last mapped boulder positions with adjusted area larger than min_area.

    #     Returns:
    #         A list of boulder positions
    #     """
    #     # print("areas: ", self.last_areas)
    #     large_boulders = []
    #     for boulder, area in zip(self.last_boulders, self.last_areas):
    #         if area > min_area:
    #             # Get the z-coordinate (depth) from the transform matrix (position is in the last column)
    #             boulder_depth = boulder[2, 3]
    #             if boulder_depth <= self.MAX_DEPTH_FOR_LARGE:
    #                 large_boulders.append(boulder)
    #     return large_boulders

    # def get_large_boulders(self, min_area: float = 40, min_diameter_m: float = 10) -> list[NDArray]:
    #     """Get the last mapped boulder positions with adjusted area larger than min_area and min physical diameter."""
    #     large_boulders = []
    #     for boulder, area in zip(self.last_boulders, self.last_areas):
    #         if area > min_area:
    #             boulder_depth = boulder[2, 3]

    #             if boulder_depth <= self.MAX_DEPTH_FOR_LARGE:
    #                 # Estimate physical size assuming circular area (A = pi * r^2)
    #                 radius_m = np.sqrt(area / np.pi)
    #                 diameter_m = radius_m * 2

    #                 if diameter_m >= min_diameter_m:
    #                     large_boulders.append(boulder)
    #                     print("adding large boulder with area, ", area, ' and radius ', radius_m)

    #     return large_boulders

    def get_large_boulders(
        self, min_diameter_m=10, min_compactness=0.6, min_depth_std=0.1
    ) -> list[NDArray]:
        """Return large, round, bulging boulders."""
        large_boulders = []
        for boulder, area, mask in zip(
            self.last_boulders, self.last_areas, self.last_masks
        ):
=======
    def get_large_boulders(self, min_diameter_m=10, min_compactness=0.6, min_depth_std=0.1) -> list[NDArray]:
        """Return large, round, bulging boulders."""
        large_boulders = []
        for boulder, area, mask in zip(self.last_boulders, self.last_areas, self.last_masks):
>>>>>>> d93fd6c6
            boulder_depth = boulder[2, 3]
            if boulder_depth <= self.MAX_DEPTH_FOR_LARGE:
                radius_m = np.sqrt(area / np.pi)
                diameter_m = radius_m * 2

                if diameter_m >= min_diameter_m:
                    # New checks:
                    compactness = self._compute_compactness(mask)
                    depth_std = self._compute_depth_std(self.last_depth_map, mask)

                    if compactness >= min_compactness and depth_std >= min_depth_std:
                        large_boulders.append(boulder)
        return large_boulders
<<<<<<< HEAD

    def _compute_compactness(self, mask: NDArray) -> float:
        contours, _ = cv2.findContours(
            mask.astype(np.uint8), cv2.RETR_EXTERNAL, cv2.CHAIN_APPROX_SIMPLE
        )
=======
    
    def _compute_compactness(self, mask: NDArray) -> float:
        """Calculate the compactness (circularity) of a mask.
        
        Args:
            mask: Binary mask of the object
            
        Returns:
            Compactness value between 0-1 (1 = perfect circle)
        """
        contours, _ = cv2.findContours(mask.astype(np.uint8), cv2.RETR_EXTERNAL, cv2.CHAIN_APPROX_SIMPLE)
>>>>>>> d93fd6c6
        if not contours:
            return 0.0
        cnt = contours[0]
        area = np.sum(mask)
        perimeter = cv2.arcLength(cnt, True)
        if perimeter == 0:
            return 0.0
<<<<<<< HEAD
        compactness = (4 * np.pi * area) / (perimeter**2)
        return compactness

    def _compute_depth_std(self, depth_map: NDArray, mask: NDArray) -> float:
=======
        compactness = (4 * np.pi * area) / (perimeter ** 2)
        return min(compactness, 1.0)  # Cap at 1.0 for perfect circles

    def _compute_depth_std(self, depth_map: NDArray, mask: NDArray) -> float:
        """Calculate the standard deviation of depth values within a mask.
        
        Args:
            depth_map: Depth map from stereo processing
            mask: Binary mask of the object
            
        Returns:
            Standard deviation of depth values (higher = more 3D structure)
        """
>>>>>>> d93fd6c6
        valid_depths = depth_map[mask == 1]
        valid_depths = valid_depths[valid_depths > 0]  # remove invalid depths
        if len(valid_depths) == 0:
            return 0.0
        return np.std(valid_depths)

    def get_boulder_sizes(self, min_area: float = 0.1) -> list[NDArray]:
        """Get the last mapped boulder positions with adjusted area larger than min_area.

        Returns:
            A list of boulder positions
        """
        return [
            area
            for boulder, area in zip(self.last_boulders, self.last_areas)
            if area > min_area
        ]

    def get_last_boulders(self) -> list[NDArray]:
        """Get the last mapped boulder positions.

        Returns:
            A list of boulder positions
        """
        return self.last_boulders

    def get_last_areas(self) -> list[float]:
        """Get the last mapped boulder areas.

        Returns:
            A list of boulder areas
        """
        return self.last_areas

    def _get_positions(self, depth_map, centroids) -> list[NDArray]:
        """Calculate the position of objects in the left camera frame.

        Args:
            depth_map: The stereo depth map
            centroids: The object centroids in the left cameras frame

        Returns:
            The position of each centroid in the scene
        """

        focal_length, _, cx, cy = camera_parameters(depth_map.shape)

        boulders_camera = []

        for centroid in centroids:
            depth = self._get_depth(depth_map, centroid)
            if depth == 0:
                continue

            u = round(centroid[0])
            v = round(centroid[1])

            # Get the position of the boulder in image coordinates
            x = ((u - cx) * depth) / focal_length
            y = ((v - cy) * depth) / focal_length
            z = depth

            # Discard boulders that are far away (> 5m)
            if z > 5:
                continue

            # TODO: The Z depth is to the surface of the boulder
            # We can estimate the size of the boulder using the variance
            # Assuming the boulders are roughly spherical we can add
            # approx 1/2 of the average variance to get the centerish

            boulder_image = transform_from(np.eye(3), [x, y, z])

            # Apply a rotation correction from the image coordinates to the camera coordinates
            # Z is out of the camera, X is to the right of the image, Y is down in the image
            image_camera = transform_from(
                matrix_from_euler([-np.pi / 2, 0, -np.pi / 2], 2, 1, 0, False),
                [0, 0, 0],
            )

            # Append it to the list
            boulders_camera.append(concat(boulder_image, image_camera))

        return boulders_camera

    def _get_depth(self, depth_map, centroid):
        """Get the depth of a small region around a centroid.

        Args:
            depth_map: The stereo depth map
            centroid: The centroid of the boulder

        Returns:
            The depth of the boulder
        """
        window = 5
        # Round to the nearest pixel coordinate
        u = round(centroid[0])
        v = round(centroid[1])

        # Find the average depth in window around centroid
        # Clamp the window to the edges of the image
        half_window = window // 2
        y_start = max(0, v - half_window)
        y_end = min(depth_map.shape[0], v + half_window + 1)
        x_start = max(0, u - half_window)
        x_end = min(depth_map.shape[1], u + half_window + 1)

        depth_window = depth_map[y_start:y_end, x_start:x_end]
        valid_depths = depth_window[depth_window > 0]

        # If there was no valid depth map around this centroid discard it
        if len(valid_depths) == 0:
            return 0

        # Use median depth to be robust to outliers
        depth = np.median(valid_depths)
        return depth

    def _depth_map(self, left_image, right_image) -> tuple[NDArray, NDArray]:
        """Generate a depth map of the scene

        Args:
            left_image: The image from the left camera
            right_image: The image from the right camera

        Returns:
            A tuple containing the depth map and the confidence map
        """

        # Check that the images are the same size
        if left_image.shape != right_image.shape:
            raise ValueError("Stereo mapping images must be the same size.")

        # Calculate the camera parameters
        focal_length, _, _, _ = camera_parameters(left_image.shape)

        # Get the camera positions in the robot frame
        left_rover = carla_to_pytransform(self.agent.get_camera_position(self.left))
        right_rover = carla_to_pytransform(self.agent.get_camera_position(self.right))

        # Calculate the baseline between the cameras
        baseline = np.linalg.norm(left_rover[:3, 3] - right_rover[:3, 3])

        # Compute disparity map
        disparity = (
            self.stereo.compute(left_image, right_image).astype(np.float32) / 16.0
        )

        # Calculate depth map
        depth_map = np.zeros_like(disparity)
        # Is this a boolean matrix used for indexing?
        valid_disparity = disparity > 0

        # Z = baseline * focal_length / disparity
        # TODO: What is this doing?
        depth_map[valid_disparity] = (baseline * focal_length) / disparity[
            valid_disparity
        ]

        # Computing confidence based on disparity and texture
        confidence_map = np.zeros_like(disparity)

        # Higher confidence for:
        # 1. Stronger disparity values
        # 2. Areas with good texture (using Sobel gradient magnitude)
        gradient_x = cv2.Sobel(left_image, cv2.CV_64F, 1, 0, ksize=3)
        gradient_y = cv2.Sobel(left_image, cv2.CV_64F, 0, 1, ksize=3)
        texture_strength = np.sqrt(gradient_x**2 + gradient_y**2)

        # Normalize texture strength to 0-1
        texture_strength = cv2.normalize(texture_strength, None, 0, 1, cv2.NORM_MINMAX)

        # Combine disparity confidence and texture confidence
        disp_confidence = cv2.normalize(disparity, None, 0, 1, cv2.NORM_MINMAX)
        confidence_map = 0.7 * disp_confidence + 0.3 * texture_strength
        confidence_map[~valid_disparity] = 0

        return depth_map, confidence_map

<<<<<<< HEAD
    def _find_boulders(
        self, image
    ) -> tuple[list[NDArray], list[NDArray], list[float], list[NDArray]]:
=======
    def _find_boulders(self, image) -> tuple[list[NDArray], list[NDArray], list[float], list[NDArray], list[NDArray]]:
>>>>>>> d93fd6c6
        """Get the boulder locations, covariance, and average pixel intensity in the image.

        Args:
            image: The grayscale image to search for boulders in

        Returns:
            A tuple containing the mean and covariance lists, intensities, bottom pixels, and masks
        """

        # Run fastSAM on the input image
        results = self.fastsam(
            np.stack((image,) * 3, axis=-1),  # The image needs three channels
            device=self.device,
            retina_masks=True,
            imgsz=image.shape[1],
            conf=0.5,
            iou=0.9,
            verbose=False,
        )

        # Generate segmentation masks safely
        prompt = FastSAMPrompt(image, results, device=self.device)
        segmentation_masks = prompt.everything_prompt()

        # Check if output is a tensor or not
        if isinstance(segmentation_masks, list):
            # No detections found, return an empty array
            segmentation_masks = np.zeros(
                (0, image.shape[0], image.shape[1]), dtype=np.uint8
            )
        else:
            segmentation_masks = segmentation_masks.cpu().numpy()

        # Check if anything was segmented
        if len(segmentation_masks) == 0:
<<<<<<< HEAD
            return [], [], [], [], [], []
=======
            return [], [], [], [], []
>>>>>>> d93fd6c6

        means = []
        areas = []
        covs = []
        bottom_pixes = []
        avg_intensities = []
<<<<<<< HEAD
        masks = []

        for mask in segmentation_masks:
            area = np.sum(mask == 1)

=======
        masks_to_return = []  # Masks that pass all filters
        
        for mask in segmentation_masks:
>>>>>>> d93fd6c6
            # Compute centroid and covariance
            mean, cov, bottom_pix = self._compute_blob_mean_and_covariance(mask)

            # Discard any blobs in the top third of the image
            if mean[1] < image.shape[0] / 3:
                continue

            # Discard any blobs on the left and right edges of the image (5% margin)
            margin = image.shape[1] * 0.05
            if mean[0] < margin or mean[0] > image.shape[1] - margin:
                continue

            # Calculate average pixel intensity for the region.
            # Assuming 'mask' is a binary mask with 1s for the boulder area.
            avg_pixel_value = np.mean(image[mask == 1])
<<<<<<< HEAD

            # Append results
            means.append(mean)
            areas.append(area)
            covs.append(cov)
            bottom_pixes.append(bottom_pix)
            avg_intensities.append(avg_pixel_value)
            masks.append(mask)

        # TODO: Try with and without this filtering
        # print("avg intensities: ", avg_intensities)

        # avg_intensities = np.array(avg_intensities)
        # intensity_mean = np.mean(avg_intensities)
        # intensity_std = np.std(avg_intensities)

        # # Threshold: keep only those with intensity > (mean - 0.5 * std)
        # threshold = intensity_mean - 0.5 * intensity_std
        # keep_indices = np.where(avg_intensities >= threshold)[0]

        # # Filter means and covs accordingly
        # means = [means[i] for i in keep_indices]
        # covs = [covs[i] for i in keep_indices]

        return means, areas, covs, avg_intensities, bottom_pixes, masks
=======
            
            # Calculate the compactness (circularity) of the mask
            try:
                contours, _ = cv2.findContours(mask.astype(np.uint8), cv2.RETR_EXTERNAL, cv2.CHAIN_APPROX_SIMPLE)
                if not contours:
                    continue
                cnt = contours[0]
                area = np.sum(mask)
                perimeter = cv2.arcLength(cnt, True)
                if perimeter == 0:
                    continue
                    
                compactness = (4 * np.pi * area) / (perimeter ** 2)
                # Cap compactness at 1.0 and validate
                if compactness > 1.5:  # Allow slight margin for computational errors
                    compactness = 0.0
                else:
                    compactness = min(compactness, 1.0)
            except Exception:
                # If compactness calculation fails, assign a low value
                compactness = 0.0
            
            # Ensure we have a valid covariance matrix for eigenvalue calculation
            if cov.size != 4 or np.linalg.det(cov) <= 0:
                continue
                
            # Calculate eigenvalues for shape analysis
            try:
                eigenvalues = np.sort(np.linalg.eigvals(cov))[::-1]  # Sort largest to smallest
                if eigenvalues.shape[0] != 2 or eigenvalues[1] <= 0 or eigenvalues[0] <= 0:
                    continue
                    
                # Calculate ratio of smaller/larger eigenvalue (0-1 scale, closer to 1 = more circular)
                eigenvalue_ratio = eigenvalues[1] / eigenvalues[0]
                
                # Calculate area (from covariance determinant)
                area = np.pi * np.sqrt(np.linalg.det(cov))
                
                # Apply initial filtering based on eigenvalues and area
                if (eigenvalues[1] < self.MIN_EIGENVALUE or 
                    area < self.MIN_AREA or 
                    area > self.MAX_AREA):
                    continue
                
                # Calculate feature scores for confidence calculation
                # Shape score (eigenvalue ratio - higher is better for boulders)
                shape_score = min(eigenvalue_ratio / self.EXCELLENT_SHAPE_RATIO, 1.0)
                
                # Compactness score (1.0 is a perfect circle)
                compactness_score = compactness
                
                # Intensity score - normalize based on thresholds
                if avg_pixel_value < self.RELAXED_INTENSITY:
                    intensity_score = 0.0
                elif avg_pixel_value < self.STANDARD_INTENSITY:
                    # Linear scaling between relaxed and standard threshold
                    intensity_score = (avg_pixel_value - self.RELAXED_INTENSITY) / \
                                     (self.STANDARD_INTENSITY - self.RELAXED_INTENSITY) * 0.5
                else:
                    # Higher than standard gets better score
                    intensity_score = 0.5 + min((avg_pixel_value - self.STANDARD_INTENSITY) / 100, 0.5)
                
                # Size score (bigger is better, up to a point)
                size_score = min(area / self.MIN_LARGE_AREA, 1.0)
                
                # Calculate overall confidence score without using depth information
                # Note: We redistribute the depth weight to shape and compactness
                adjusted_weights = {
                    'shape': self.FEATURE_WEIGHTS['shape'] + self.FEATURE_WEIGHTS['depth'] * 0.6,
                    'compactness': self.FEATURE_WEIGHTS['compactness'] + self.FEATURE_WEIGHTS['depth'] * 0.4,
                    'intensity': self.FEATURE_WEIGHTS['intensity'],
                    'size': self.FEATURE_WEIGHTS['size']
                }
                
                confidence_score = (
                    adjusted_weights['shape'] * shape_score +
                    adjusted_weights['compactness'] * compactness_score +
                    adjusted_weights['intensity'] * intensity_score +
                    adjusted_weights['size'] * size_score
                )
                
                # Now apply filtering logic - using three paths for boulder detection
                is_boulder = False
                
                # For excellent shapes (more circular), use relaxed intensity threshold
                if (eigenvalue_ratio >= self.EXCELLENT_SHAPE_RATIO and 
                    eigenvalues[0] <= self.RELAXED_MAX_EIGENVALUE and
                    compactness >= self.RELAXED_COMPACTNESS and
                    avg_pixel_value >= self.RELAXED_INTENSITY):
                    is_boulder = True
                
                # For good but not excellent shapes, use standard intensity threshold
                elif (eigenvalue_ratio >= self.MIN_EIGENVALUE_RATIO and 
                      eigenvalues[0] <= self.MAX_EIGENVALUE and
                      compactness >= self.MIN_COMPACTNESS and
                      avg_pixel_value >= self.STANDARD_INTENSITY):
                    is_boulder = True
                
                # Also accept high confidence boulders based on the scoring system
                elif confidence_score >= self.BOULDER_CONFIDENCE_THRESHOLD:
                    is_boulder = True
                    
                if is_boulder:
                    means.append(mean)
                    covs.append(cov)
                    bottom_pixes.append(bottom_pix)
                    avg_intensities.append(avg_pixel_value)
                    masks_to_return.append(mask)
            
            except Exception:
                # Fall back to original intensity threshold if eigenvalue calculation fails
                if avg_pixel_value > 100:
                    means.append(mean)
                    covs.append(cov)
                    bottom_pixes.append(bottom_pix)
                    avg_intensities.append(avg_pixel_value)
                    masks_to_return.append(mask)

        return means, covs, avg_intensities, bottom_pixes, masks_to_return
>>>>>>> d93fd6c6

    @staticmethod
    def _compute_blob_mean_and_covariance(
        binary_image,
    ) -> tuple[NDArray, NDArray, NDArray]:
        """Finds the mean, covariance, and bottom-most pixel of a segmentation mask.

        Args:
            binary_image: The segmentation mask

        Returns:
            The mean [x, y], covariance matrix, and bottom-most pixel [x, y] of the blob in pixel coordinates
        """

        # Create a grid of pixel coordinates.
        y, x = np.indices(binary_image.shape)

        # Threshold the binary image to isolate the blob.
        blob_pixels = (binary_image > 0).astype(int)

        # Get all coordinates of pixels in the blob
        y_coords = y[blob_pixels == 1]
        x_coords = x[blob_pixels == 1]

        # Compute the mean of pixel coordinates.
        mean_x = np.mean(x_coords)
        mean_y = np.mean(y_coords)
        mean = np.array([mean_x, mean_y])

        # Stack pixel coordinates to compute covariance using Scipy's cov function.
        pixel_coordinates = np.vstack((x_coords, y_coords))

        # Compute the covariance matrix using numpy's covariance function
        covariance_matrix = np.cov(pixel_coordinates)

        # Find the bottom-most pixel (pixel with largest y-coordinate)
        if len(y_coords) > 0:
            max_y_index = np.argmax(y_coords)
            bottom_pixel = np.array([x_coords[max_y_index], y_coords[max_y_index]])
        else:
            # If no blob pixels are found, return zeros
            bottom_pixel = np.array([0, 0])

        return mean, covariance_matrix, bottom_pixel

    @staticmethod
    def _rover_to_global(boulders_rover: list, rover_global: NDArray) -> list:
        """Converts the boulder locations from the rover frame to the global frame.

        Args:
            boulders_rover: A list of transforms representing points on the surface of boulders in the rover frame
            rover_global: The global transform of the rover

        Returns:
            A list of transforms representing points on the surface of boulders in the global frame
        """

        boulders_global = [
            concat(boulder_rover, rover_global) for boulder_rover in boulders_rover
        ]
        return boulders_global

    def _adjust_area_for_depth(
        self, depth_map: NDArray, pixel_area: float, centroid: tuple[float, float]
    ) -> float:
        """Adjusts the pixel area based on depth to estimate actual object size.
        If depth to pixel is unknown, it is assumed to be 1m, and size is likely underestimated.

        Args:
            pixel_area: The area in pixels from the segmentation mask
            depth_map: The stereo depth map
            centroid: The (u,v) pixel coordinates of the object centroid

        Returns:
            The adjusted area estimate accounting for perspective projection
        """
        # Scale up pixel area by 10000 to avoid floating point errors
        pixel_area = pixel_area * 10000
        # Get camera parameters
        focal_length, _, cx, cy = camera_parameters(depth_map.shape)

        depth = self._get_depth(depth_map, centroid)
        # If depth mapping fails, assume the object is 1m away (will likely underestimate size)
        if depth == 0:
            depth = 1.0

        # The scaling factor is proportional to depth squared
        # This accounts for perspective projection where apparent size decreases with distance
        depth_scaling = (depth**2) / (focal_length * focal_length)

        # Adjust the pixel area using the depth scaling
        adjusted_area = pixel_area * depth_scaling

        return adjusted_area<|MERGE_RESOLUTION|>--- conflicted
+++ resolved
@@ -37,13 +37,8 @@
         # Last mapped boulder positions and boulder areas
         self.last_boulders = None
         self.last_areas = None
-<<<<<<< HEAD
-        self.last_masks = None
-        self.last_depth_map = None
-=======
         self.last_masks = None  # Store masks for later analysis
         self.last_depth_map = None  # Store the depth map for later analysis
->>>>>>> d93fd6c6
 
         # Look through all the camera objects in the agent's sensors and save the ones for the stereo pair
         # We do this since the objects themselves are used as keys in the input_data dict and to check they exist
@@ -165,25 +160,6 @@
             raise ValueError("Required cameras have no data.")
 
         # Run the FastSAM pipeline to detect boulders (blobs in the scene)
-<<<<<<< HEAD
-        centroids, areas, covs, intensities, xy_ground, masks = self._find_boulders(
-            left_image
-        )
-
-        # TODO: I recommend moving this to _find_boulders instead since some filtering is already being done there
-        # areas = []
-        # for cov in covs:
-        #     det_cov = np.linalg.det(cov)
-        #     if det_cov <= 0:
-        #         # If determinant is <= 0, it’s not a valid positive-definite covariance,
-        #         # so you might skip or set area to NaN
-        #         areas.append(float("nan"))
-        #     else:
-        #         # Area of the 1-sigma ellipse
-        #         area = np.pi * np.sqrt(det_cov)
-        #         # area = np.sum(binary_mask)
-        #         areas.append(area)
-=======
         centroids, covs, intensities, xy_ground, masks = self._find_boulders(left_image)
 
         # TODO: I recommend moving this to _find_boulders instead since some filtering is already being done there
@@ -198,7 +174,6 @@
                 # Area of the 1-sigma ellipse
                 area = np.pi * np.sqrt(det_cov)
                 areas.append(area)
->>>>>>> d93fd6c6
 
         # print("sizes:", areas)
 
@@ -209,42 +184,12 @@
         intensities_to_keep = []
         masks_to_keep = []
 
-<<<<<<< HEAD
-        for centroid, area, intensity, xy_ground_pix, mask in zip(
-            centroids, areas, intensities, xy_ground, masks
-        ):
-=======
         for centroid, area,intensity, xy_ground_pix, mask in zip(centroids, areas, intensities, xy_ground, masks):
->>>>>>> d93fd6c6
             if self.MIN_AREA <= area <= self.MAX_AREA:
                 try:
                     # Calculate eigenvalues of covariance matrix for shape analysis
                     cov_index = centroids.index(centroid)
                     cov_matrix = covs[cov_index]
-<<<<<<< HEAD
-                    eigenvalues = np.sort(np.linalg.eigvals(cov_matrix))[
-                        ::-1
-                    ]  # Sort largest to smallest
-
-                    # Ensure we have valid eigenvalues (exactly 2 positive values)
-                    if (
-                        eigenvalues.shape[0] == 2
-                        and eigenvalues[1] > 0
-                        and eigenvalues[0] > 0
-                    ):
-                        # Calculate ratio of smaller/larger eigenvalue (0-1 scale, closer to 1 = more circular)
-                        ratio = eigenvalues[1] / eigenvalues[0]
-
-                        if (
-                            ratio >= self.MIN_EIGENVALUE_RATIO
-                            and eigenvalues[1] >= self.MIN_EIGENVALUE
-                        ):
-                            # For excellent shapes (more circular), use relaxed intensity threshold
-                            if (
-                                ratio >= self.EXCELLENT_SHAPE_RATIO
-                                and eigenvalues[0] <= self.RELAXED_MAX_EIGENVALUE
-                            ):
-=======
                     eigenvalues = np.sort(np.linalg.eigvals(cov_matrix))[::-1]  # Sort largest to smallest
                     
                     # Ensure we have valid eigenvalues (exactly 2 positive values)
@@ -255,7 +200,6 @@
                         if ratio >= self.MIN_EIGENVALUE_RATIO and eigenvalues[1] >= self.MIN_EIGENVALUE:
                             # For excellent shapes (more circular), use relaxed intensity threshold
                             if ratio >= self.EXCELLENT_SHAPE_RATIO and eigenvalues[0] <= self.RELAXED_MAX_EIGENVALUE:
->>>>>>> d93fd6c6
                                 if intensity > self.RELAXED_INTENSITY:
                                     centroids_to_keep.append(centroid)
                                     areas_to_keep.append(area)
@@ -263,14 +207,7 @@
                                     intensities_to_keep.append(intensity)
                                     masks_to_keep.append(mask)
                             # For good but not excellent shapes, use standard intensity threshold
-<<<<<<< HEAD
-                            elif (
-                                intensity > self.STANDARD_INTENSITY
-                                and eigenvalues[0] <= self.MAX_EIGENVALUE
-                            ):
-=======
                             elif intensity > self.STANDARD_INTENSITY and eigenvalues[0] <= self.MAX_EIGENVALUE:
->>>>>>> d93fd6c6
                                 centroids_to_keep.append(centroid)
                                 areas_to_keep.append(area)
                                 xy_ground_to_keep.append(xy_ground_pix)
@@ -322,59 +259,10 @@
         # Return both the boulder positions and the random points
         return boulders_rover, ground_pix_rover
 
-<<<<<<< HEAD
-        # TODO: It might be valuable to align one of the axes in the boulder transform
-        # with the estimated surface normal of the boulder. This could be helpful in
-        # identifying the true center of boulders from multiple sample points
-
-    # def get_large_boulders(self, min_area: float = 40) -> list[NDArray]:
-    #     """Get the last mapped boulder positions with adjusted area larger than min_area.
-
-    #     Returns:
-    #         A list of boulder positions
-    #     """
-    #     # print("areas: ", self.last_areas)
-    #     large_boulders = []
-    #     for boulder, area in zip(self.last_boulders, self.last_areas):
-    #         if area > min_area:
-    #             # Get the z-coordinate (depth) from the transform matrix (position is in the last column)
-    #             boulder_depth = boulder[2, 3]
-    #             if boulder_depth <= self.MAX_DEPTH_FOR_LARGE:
-    #                 large_boulders.append(boulder)
-    #     return large_boulders
-
-    # def get_large_boulders(self, min_area: float = 40, min_diameter_m: float = 10) -> list[NDArray]:
-    #     """Get the last mapped boulder positions with adjusted area larger than min_area and min physical diameter."""
-    #     large_boulders = []
-    #     for boulder, area in zip(self.last_boulders, self.last_areas):
-    #         if area > min_area:
-    #             boulder_depth = boulder[2, 3]
-
-    #             if boulder_depth <= self.MAX_DEPTH_FOR_LARGE:
-    #                 # Estimate physical size assuming circular area (A = pi * r^2)
-    #                 radius_m = np.sqrt(area / np.pi)
-    #                 diameter_m = radius_m * 2
-
-    #                 if diameter_m >= min_diameter_m:
-    #                     large_boulders.append(boulder)
-    #                     print("adding large boulder with area, ", area, ' and radius ', radius_m)
-
-    #     return large_boulders
-
-    def get_large_boulders(
-        self, min_diameter_m=10, min_compactness=0.6, min_depth_std=0.1
-    ) -> list[NDArray]:
-        """Return large, round, bulging boulders."""
-        large_boulders = []
-        for boulder, area, mask in zip(
-            self.last_boulders, self.last_areas, self.last_masks
-        ):
-=======
     def get_large_boulders(self, min_diameter_m=10, min_compactness=0.6, min_depth_std=0.1) -> list[NDArray]:
         """Return large, round, bulging boulders."""
         large_boulders = []
         for boulder, area, mask in zip(self.last_boulders, self.last_areas, self.last_masks):
->>>>>>> d93fd6c6
             boulder_depth = boulder[2, 3]
             if boulder_depth <= self.MAX_DEPTH_FOR_LARGE:
                 radius_m = np.sqrt(area / np.pi)
@@ -388,13 +276,6 @@
                     if compactness >= min_compactness and depth_std >= min_depth_std:
                         large_boulders.append(boulder)
         return large_boulders
-<<<<<<< HEAD
-
-    def _compute_compactness(self, mask: NDArray) -> float:
-        contours, _ = cv2.findContours(
-            mask.astype(np.uint8), cv2.RETR_EXTERNAL, cv2.CHAIN_APPROX_SIMPLE
-        )
-=======
     
     def _compute_compactness(self, mask: NDArray) -> float:
         """Calculate the compactness (circularity) of a mask.
@@ -406,7 +287,6 @@
             Compactness value between 0-1 (1 = perfect circle)
         """
         contours, _ = cv2.findContours(mask.astype(np.uint8), cv2.RETR_EXTERNAL, cv2.CHAIN_APPROX_SIMPLE)
->>>>>>> d93fd6c6
         if not contours:
             return 0.0
         cnt = contours[0]
@@ -414,12 +294,6 @@
         perimeter = cv2.arcLength(cnt, True)
         if perimeter == 0:
             return 0.0
-<<<<<<< HEAD
-        compactness = (4 * np.pi * area) / (perimeter**2)
-        return compactness
-
-    def _compute_depth_std(self, depth_map: NDArray, mask: NDArray) -> float:
-=======
         compactness = (4 * np.pi * area) / (perimeter ** 2)
         return min(compactness, 1.0)  # Cap at 1.0 for perfect circles
 
@@ -433,7 +307,6 @@
         Returns:
             Standard deviation of depth values (higher = more 3D structure)
         """
->>>>>>> d93fd6c6
         valid_depths = depth_map[mask == 1]
         valid_depths = valid_depths[valid_depths > 0]  # remove invalid depths
         if len(valid_depths) == 0:
@@ -614,13 +487,7 @@
 
         return depth_map, confidence_map
 
-<<<<<<< HEAD
-    def _find_boulders(
-        self, image
-    ) -> tuple[list[NDArray], list[NDArray], list[float], list[NDArray]]:
-=======
     def _find_boulders(self, image) -> tuple[list[NDArray], list[NDArray], list[float], list[NDArray], list[NDArray]]:
->>>>>>> d93fd6c6
         """Get the boulder locations, covariance, and average pixel intensity in the image.
 
         Args:
@@ -656,28 +523,16 @@
 
         # Check if anything was segmented
         if len(segmentation_masks) == 0:
-<<<<<<< HEAD
-            return [], [], [], [], [], []
-=======
             return [], [], [], [], []
->>>>>>> d93fd6c6
 
         means = []
         areas = []
         covs = []
         bottom_pixes = []
         avg_intensities = []
-<<<<<<< HEAD
-        masks = []
-
+        masks_to_return = []  # Masks that pass all filters
+        
         for mask in segmentation_masks:
-            area = np.sum(mask == 1)
-
-=======
-        masks_to_return = []  # Masks that pass all filters
-        
-        for mask in segmentation_masks:
->>>>>>> d93fd6c6
             # Compute centroid and covariance
             mean, cov, bottom_pix = self._compute_blob_mean_and_covariance(mask)
 
@@ -693,33 +548,6 @@
             # Calculate average pixel intensity for the region.
             # Assuming 'mask' is a binary mask with 1s for the boulder area.
             avg_pixel_value = np.mean(image[mask == 1])
-<<<<<<< HEAD
-
-            # Append results
-            means.append(mean)
-            areas.append(area)
-            covs.append(cov)
-            bottom_pixes.append(bottom_pix)
-            avg_intensities.append(avg_pixel_value)
-            masks.append(mask)
-
-        # TODO: Try with and without this filtering
-        # print("avg intensities: ", avg_intensities)
-
-        # avg_intensities = np.array(avg_intensities)
-        # intensity_mean = np.mean(avg_intensities)
-        # intensity_std = np.std(avg_intensities)
-
-        # # Threshold: keep only those with intensity > (mean - 0.5 * std)
-        # threshold = intensity_mean - 0.5 * intensity_std
-        # keep_indices = np.where(avg_intensities >= threshold)[0]
-
-        # # Filter means and covs accordingly
-        # means = [means[i] for i in keep_indices]
-        # covs = [covs[i] for i in keep_indices]
-
-        return means, areas, covs, avg_intensities, bottom_pixes, masks
-=======
             
             # Calculate the compactness (circularity) of the mask
             try:
@@ -839,7 +667,6 @@
                     masks_to_return.append(mask)
 
         return means, covs, avg_intensities, bottom_pixes, masks_to_return
->>>>>>> d93fd6c6
 
     @staticmethod
     def _compute_blob_mean_and_covariance(
