import importlib.resources

import cv2
import numpy as np
import torch
from fastsam import FastSAM, FastSAMPrompt
from numpy.typing import NDArray
from pytransform3d.rotations import matrix_from_euler
from pytransform3d.transformations import concat, transform_from

from maple.utils import camera_parameters, carla_to_pytransform


class BoulderDetector:
    """Estimates the position of boulders around the rover."""

    agent: None
    left: None  # This is the carla.SensorPosition object
    right: None  # This is the carla.SensorPosition object
    fastsam: None
    stereo: None

    def __init__(self, agent, left, right):
        """Intializer.

        Args:
            agent: The Agent instance
            left: The left camera instance (string or object)
            right: The right camera instance (string or object)
        """

        self.agent = agent

        self.left = None
        self.right = None

        # Last mapped boulder positions and boulder areas
        self.last_boulders = None
        self.last_areas = None
        self.last_masks = None  # Store masks for later analysis
        self.last_depth_map = None  # Store the depth map for later analysis

        # Look through all the camera objects in the agent's sensors and save the ones for the stereo pair
        # We do this since the objects themselves are used as keys in the input_data dict and to check they exist
        for key in agent.sensors().keys():
            if str(key) == str(left):
                self.left = key

            if str(key) == str(right):
                self.right = key

        # Confirm that the two required cameras exist
        if self.left is None or self.right is None:
            raise ValueError("Required cameras are not defined in the agent's sensors.")

        # Setup fastsam
        if torch.cuda.is_available():
            self.device = "cuda"
        elif torch.backends.mps.is_built():
            self.device = "mps"
        else:
            self.device = "cpu"

        # Load the fastsam model weights from file
        with importlib.resources.path("resources", "FastSAM-x.pt") as fpath:
            self.fastsam = FastSAM(fpath)

        # Setup the stereo system
        window_size = 11
        self.stereo = cv2.StereoSGBM_create(
            minDisparity=0,
            numDisparities=128,
            blockSize=window_size,
            uniquenessRatio=10,
            speckleWindowSize=100,
            speckleRange=32,
            disp12MaxDiff=1,
            P1=8 * 3 * window_size**2,
            P2=32 * 3 * window_size**2,
        )

        # Add shape filtering parameters for eigenvalue-based analysis
<<<<<<< HEAD
        self.MIN_EIGENVALUE_RATIO = (
            0.7  # was 0.4  # Minimum ratio (smaller/larger eigenvalue)
        )
=======
        self.MIN_EIGENVALUE_RATIO = 0.4  # Minimum ratio (smaller/larger eigenvalue)
>>>>>>> fa837a1c
        self.MIN_EIGENVALUE = 5.0  # Minimum eigenvalue to ensure the blob has some size
        self.MAX_EIGENVALUE = 2500  # Increased to handle larger boulders
        self.RELAXED_MAX_EIGENVALUE = (
            4000  # Allow higher eigenvalues for excellent shapes
        )

        # For exceptional shapes, we can relax other criteria
<<<<<<< HEAD
        self.EXCELLENT_SHAPE_RATIO = (
            0.8  # was 0.5 # Ratio threshold for excellent circular shapes
        )
=======
        self.EXCELLENT_SHAPE_RATIO = 0.5  # Ratio threshold for excellent circular shapes
>>>>>>> fa837a1c
        self.STANDARD_INTENSITY = 80  # Standard intensity threshold
        self.RELAXED_INTENSITY = 30  # Relaxed intensity threshold for excellent shapes

        # Size thresholds for boulders
        self.MIN_AREA = 5  # Minimum area to be considered a boulder
        self.MAX_AREA = 5000  # Maximum area to be considered a boulder
        self.MIN_LARGE_AREA = 75  # Minimum area to be considered a large boulder
<<<<<<< HEAD
        self.MAX_DEPTH_FOR_LARGE = (
            4  # Maximum depth (meters) for large boulder classification
        )
=======
        self.MAX_DEPTH_FOR_LARGE = 4  # Maximum depth (meters) for large boulder classification
        
        # Add compactness thresholds from export_mask_data_final.py
        self.MIN_COMPACTNESS = 0.75  # Minimum compactness for boulder detection
        self.RELAXED_COMPACTNESS = 0.65  # Relaxed compactness for boulders with excellent shape
        
        # Add weighted scoring parameters from export_mask_data_final.py
        self.BOULDER_CONFIDENCE_THRESHOLD = 0.65  # Minimum confidence score to classify as boulder
        self.LARGE_BOULDER_CONFIDENCE_THRESHOLD = 0.80  # Higher threshold for large boulders
        
        # Feature weights for scoring (must sum to 1.0)
        self.FEATURE_WEIGHTS = {
            'shape': 0.40,  # Eigenvalue ratio weight
            'compactness': 0.35,  # Circularity/roundness weight
            'depth': 0.05,  # Depth variation weight (less reliable)
            'intensity': 0.15,  # Brightness/intensity weight
            'size': 0.05    # Size/area weight (less important)
        }
>>>>>>> fa837a1c

    def __call__(self, input_data) -> list[NDArray]:
        """Equivalent to calling self.map()"""
        return self.map(input_data)

    def map(self, input_data) -> list[NDArray]:
        """Estimates the position of boulders in the scene.,

        Args:
            input_data: The input data dictionary provided by the simulation

        Returns:
            A list of boulder transforms in the rover frame.
        """

        # Get camera images
        try:
            left_image = input_data["Grayscale"][self.left]
            right_image = input_data["Grayscale"][self.right]
        except (KeyError, TypeError):
            raise ValueError("Required cameras have no data.")

        # Run the FastSAM pipeline to detect boulders (blobs in the scene)
<<<<<<< HEAD
        centroids, areas, covs, intensities, xy_ground, masks = self._find_boulders(
            left_image
        )
=======
        centroids, covs, intensities, xy_ground, masks = self._find_boulders(left_image)
>>>>>>> fa837a1c

        # TODO: I recommend moving this to _find_boulders instead since some filtering is already being done there
        areas = []
        for cov in covs:
            det_cov = np.linalg.det(cov)
            if det_cov <= 0:
                # If determinant is <= 0, it's not a valid positive-definite covariance,
                # so you might skip or set area to NaN
                areas.append(float("nan"))
            else:
                # Area of the 1-sigma ellipse
                area = np.pi * np.sqrt(det_cov)
                areas.append(area)

        # print("sizes:", areas)

        # TODO: Here is a place to prune big/small segments. For now picking kinda arbitrary values:
        centroids_to_keep = []
        areas_to_keep = []
        xy_ground_to_keep = []
        intensities_to_keep = []
        masks_to_keep = []

        for centroid, area, intensity, xy_ground_pix, mask in zip(
            centroids, areas, intensities, xy_ground, masks
        ):
            if self.MIN_AREA <= area <= self.MAX_AREA:
                try:
                    # Calculate eigenvalues of covariance matrix for shape analysis
                    cov_index = centroids.index(centroid)
                    cov_matrix = covs[cov_index]
                    eigenvalues = np.sort(np.linalg.eigvals(cov_matrix))[
                        ::-1
                    ]  # Sort largest to smallest

                    # Ensure we have valid eigenvalues (exactly 2 positive values)
                    if (
                        eigenvalues.shape[0] == 2
                        and eigenvalues[1] > 0
                        and eigenvalues[0] > 0
                    ):
                        # Calculate ratio of smaller/larger eigenvalue (0-1 scale, closer to 1 = more circular)
                        ratio = eigenvalues[1] / eigenvalues[0]

                        if (
                            ratio >= self.MIN_EIGENVALUE_RATIO
                            and eigenvalues[1] >= self.MIN_EIGENVALUE
                        ):
                            # For excellent shapes (more circular), use relaxed intensity threshold
                            if (
                                ratio >= self.EXCELLENT_SHAPE_RATIO
                                and eigenvalues[0] <= self.RELAXED_MAX_EIGENVALUE
                            ):
                                if intensity > self.RELAXED_INTENSITY:
                                    centroids_to_keep.append(centroid)
                                    areas_to_keep.append(area)
                                    xy_ground_to_keep.append(xy_ground_pix)
                                    intensities_to_keep.append(intensity)
                                    masks_to_keep.append(mask)
                            # For good but not excellent shapes, use standard intensity threshold
                            elif (
                                intensity > self.STANDARD_INTENSITY
                                and eigenvalues[0] <= self.MAX_EIGENVALUE
                            ):
                                centroids_to_keep.append(centroid)
                                areas_to_keep.append(area)
                                xy_ground_to_keep.append(xy_ground_pix)
                                intensities_to_keep.append(intensity)
                                masks_to_keep.append(mask)
                except Exception:
                    # Fall back to original intensity threshold if eigenvalue calculation fails
                    if intensity > 100:
                        centroids_to_keep.append(centroid)
                        areas_to_keep.append(area)
                        xy_ground_to_keep.append(xy_ground_pix)
                        intensities_to_keep.append(intensity)
                        masks_to_keep.append(mask)

        # Run the stereo vision pipeline to get a depth map of the image
        depth_map, _ = self._depth_map(left_image, right_image)

        # Combine the boulder positions in the scene with the depth map to get the boulder coordinates
        boulders_camera = self._get_positions(depth_map, centroids_to_keep)
        ground_pix_camera = self._get_positions(depth_map, xy_ground_to_keep)

        # Get the camera position
        camera_rover = carla_to_pytransform(self.agent.get_camera_position(self.left))

        # Calculate the boulder positions in the rover frame
        boulders_rover = [
            concat(boulder_camera, camera_rover) for boulder_camera in boulders_camera
        ]
        ground_pix_rover = [
            concat(ground_xy_camera, camera_rover)
            for ground_xy_camera in ground_pix_camera
        ]

        self.last_boulders = boulders_rover

        # Adjust the boulder "areas" for depth
        adjusted_areas = []
        for centroid, area in zip(centroids_to_keep, areas_to_keep):
            adjusted_area = self._adjust_area_for_depth(depth_map, area, centroid)
            adjusted_areas.append(adjusted_area)
        self.last_areas = adjusted_areas

        # Store the segmentation masks and depth map for later analysis
        self.last_masks = masks_to_keep
        self.last_depth_map = depth_map

        # Return both the boulder positions and the random points
        return boulders_rover, ground_pix_rover

<<<<<<< HEAD
        # TODO: It might be valuable to align one of the axes in the boulder transform
        # with the estimated surface normal of the boulder. This could be helpful in
        # identifying the true center of boulders from multiple sample points

    # def get_large_boulders(self, min_area: float = 40) -> list[NDArray]:
    #     """Get the last mapped boulder positions with adjusted area larger than min_area.

    #     Returns:
    #         A list of boulder positions
    #     """
    #     # print("areas: ", self.last_areas)
    #     large_boulders = []
    #     for boulder, area in zip(self.last_boulders, self.last_areas):
    #         if area > min_area:
    #             # Get the z-coordinate (depth) from the transform matrix (position is in the last column)
    #             boulder_depth = boulder[2, 3]
    #             if boulder_depth <= self.MAX_DEPTH_FOR_LARGE:
    #                 large_boulders.append(boulder)
    #     return large_boulders

    # def get_large_boulders(self, min_area: float = 40, min_diameter_m: float = 10) -> list[NDArray]:
    #     """Get the last mapped boulder positions with adjusted area larger than min_area and min physical diameter."""
    #     large_boulders = []
    #     for boulder, area in zip(self.last_boulders, self.last_areas):
    #         if area > min_area:
    #             boulder_depth = boulder[2, 3]

    #             if boulder_depth <= self.MAX_DEPTH_FOR_LARGE:
    #                 # Estimate physical size assuming circular area (A = pi * r^2)
    #                 radius_m = np.sqrt(area / np.pi)
    #                 diameter_m = radius_m * 2

    #                 if diameter_m >= min_diameter_m:
    #                     large_boulders.append(boulder)
    #                     print("adding large boulder with area, ", area, ' and radius ', radius_m)

    #     return large_boulders

    def get_large_boulders(
        self, min_diameter_m=10, min_compactness=0.6, min_depth_std=0.1
    ) -> list[NDArray]:
=======
    def get_large_boulders(self, min_diameter_m=10, min_compactness=0.6, min_depth_std=0.1) -> list[NDArray]:
>>>>>>> fa837a1c
        """Return large, round, bulging boulders."""
        large_boulders = []
        for boulder, area, mask in zip(
            self.last_boulders, self.last_areas, self.last_masks
        ):
            boulder_depth = boulder[2, 3]
            if boulder_depth <= self.MAX_DEPTH_FOR_LARGE:
                radius_m = np.sqrt(area / np.pi)
                diameter_m = radius_m * 2

                if diameter_m >= min_diameter_m:
                    # New checks:
                    compactness = self._compute_compactness(mask)
                    depth_std = self._compute_depth_std(self.last_depth_map, mask)

                    if compactness >= min_compactness and depth_std >= min_depth_std:
                        large_boulders.append(boulder)
        return large_boulders

    def _compute_compactness(self, mask: NDArray) -> float:
<<<<<<< HEAD
        contours, _ = cv2.findContours(
            mask.astype(np.uint8), cv2.RETR_EXTERNAL, cv2.CHAIN_APPROX_SIMPLE
        )
=======
        """Calculate the compactness (circularity) of a mask.
        
        Args:
            mask: Binary mask of the object
            
        Returns:
            Compactness value between 0-1 (1 = perfect circle)
        """
        contours, _ = cv2.findContours(mask.astype(np.uint8), cv2.RETR_EXTERNAL, cv2.CHAIN_APPROX_SIMPLE)
>>>>>>> fa837a1c
        if not contours:
            return 0.0
        cnt = contours[0]
        area = np.sum(mask)
        perimeter = cv2.arcLength(cnt, True)
        if perimeter == 0:
            return 0.0
<<<<<<< HEAD
        compactness = (4 * np.pi * area) / (perimeter**2)
        return compactness
=======
        compactness = (4 * np.pi * area) / (perimeter ** 2)
        return min(compactness, 1.0)  # Cap at 1.0 for perfect circles
>>>>>>> fa837a1c

    def _compute_depth_std(self, depth_map: NDArray, mask: NDArray) -> float:
        """Calculate the standard deviation of depth values within a mask.
        
        Args:
            depth_map: Depth map from stereo processing
            mask: Binary mask of the object
            
        Returns:
            Standard deviation of depth values (higher = more 3D structure)
        """
        valid_depths = depth_map[mask == 1]
        valid_depths = valid_depths[valid_depths > 0]  # remove invalid depths
        if len(valid_depths) == 0:
            return 0.0
        return np.std(valid_depths)

    def get_boulder_sizes(self, min_area: float = 0.1) -> list[NDArray]:
        """Get the last mapped boulder positions with adjusted area larger than min_area.

        Returns:
            A list of boulder positions
        """
        return [
            area
            for boulder, area in zip(self.last_boulders, self.last_areas)
            if area > min_area
        ]

    def get_last_boulders(self) -> list[NDArray]:
        """Get the last mapped boulder positions.

        Returns:
            A list of boulder positions
        """
        return self.last_boulders

    def get_last_areas(self) -> list[float]:
        """Get the last mapped boulder areas.

        Returns:
            A list of boulder areas
        """
        return self.last_areas

    def _get_positions(self, depth_map, centroids) -> list[NDArray]:
        """Calculate the position of objects in the left camera frame.

        Args:
            depth_map: The stereo depth map
            centroids: The object centroids in the left cameras frame

        Returns:
            The position of each centroid in the scene
        """

        focal_length, _, cx, cy = camera_parameters(depth_map.shape)

        boulders_camera = []

        for centroid in centroids:
            depth = self._get_depth(depth_map, centroid)
            if depth == 0:
                continue

            u = round(centroid[0])
            v = round(centroid[1])

            # Get the position of the boulder in image coordinates
            x = ((u - cx) * depth) / focal_length
            y = ((v - cy) * depth) / focal_length
            z = depth

            # Discard boulders that are far away (> 5m)
            if z > 5:
                continue

            # TODO: The Z depth is to the surface of the boulder
            # We can estimate the size of the boulder using the variance
            # Assuming the boulders are roughly spherical we can add
            # approx 1/2 of the average variance to get the centerish

            boulder_image = transform_from(np.eye(3), [x, y, z])

            # Apply a rotation correction from the image coordinates to the camera coordinates
            # Z is out of the camera, X is to the right of the image, Y is down in the image
            image_camera = transform_from(
                matrix_from_euler([-np.pi / 2, 0, -np.pi / 2], 2, 1, 0, False),
                [0, 0, 0],
            )

            # Append it to the list
            boulders_camera.append(concat(boulder_image, image_camera))

        return boulders_camera

    def _get_depth(self, depth_map, centroid):
        """Get the depth of a small region around a centroid.

        Args:
            depth_map: The stereo depth map
            centroid: The centroid of the boulder

        Returns:
            The depth of the boulder
        """
        window = 5
        # Round to the nearest pixel coordinate
        u = round(centroid[0])
        v = round(centroid[1])

        # Find the average depth in window around centroid
        # Clamp the window to the edges of the image
        half_window = window // 2
        y_start = max(0, v - half_window)
        y_end = min(depth_map.shape[0], v + half_window + 1)
        x_start = max(0, u - half_window)
        x_end = min(depth_map.shape[1], u + half_window + 1)

        depth_window = depth_map[y_start:y_end, x_start:x_end]
        valid_depths = depth_window[depth_window > 0]

        # If there was no valid depth map around this centroid discard it
        if len(valid_depths) == 0:
            return 0

        # Use median depth to be robust to outliers
        depth = np.median(valid_depths)
        return depth

    def _depth_map(self, left_image, right_image) -> tuple[NDArray, NDArray]:
        """Generate a depth map of the scene

        Args:
            left_image: The image from the left camera
            right_image: The image from the right camera

        Returns:
            A tuple containing the depth map and the confidence map
        """

        # Check that the images are the same size
        if left_image.shape != right_image.shape:
            raise ValueError("Stereo mapping images must be the same size.")

        # Calculate the camera parameters
        focal_length, _, _, _ = camera_parameters(left_image.shape)

        # Get the camera positions in the robot frame
        left_rover = carla_to_pytransform(self.agent.get_camera_position(self.left))
        right_rover = carla_to_pytransform(self.agent.get_camera_position(self.right))

        # Calculate the baseline between the cameras
        baseline = np.linalg.norm(left_rover[:3, 3] - right_rover[:3, 3])

        # Compute disparity map
        disparity = (
            self.stereo.compute(left_image, right_image).astype(np.float32) / 16.0
        )

        # Calculate depth map
        depth_map = np.zeros_like(disparity)
        # Is this a boolean matrix used for indexing?
        valid_disparity = disparity > 0

        # Z = baseline * focal_length / disparity
        # TODO: What is this doing?
        depth_map[valid_disparity] = (baseline * focal_length) / disparity[
            valid_disparity
        ]

        # Computing confidence based on disparity and texture
        confidence_map = np.zeros_like(disparity)

        # Higher confidence for:
        # 1. Stronger disparity values
        # 2. Areas with good texture (using Sobel gradient magnitude)
        gradient_x = cv2.Sobel(left_image, cv2.CV_64F, 1, 0, ksize=3)
        gradient_y = cv2.Sobel(left_image, cv2.CV_64F, 0, 1, ksize=3)
        texture_strength = np.sqrt(gradient_x**2 + gradient_y**2)

        # Normalize texture strength to 0-1
        texture_strength = cv2.normalize(texture_strength, None, 0, 1, cv2.NORM_MINMAX)

        # Combine disparity confidence and texture confidence
        disp_confidence = cv2.normalize(disparity, None, 0, 1, cv2.NORM_MINMAX)
        confidence_map = 0.7 * disp_confidence + 0.3 * texture_strength
        confidence_map[~valid_disparity] = 0

        return depth_map, confidence_map

<<<<<<< HEAD
    def _find_boulders(
        self, image
    ) -> tuple[list[NDArray], list[NDArray], list[float], list[NDArray]]:
=======
    def _find_boulders(self, image) -> tuple[list[NDArray], list[NDArray], list[float], list[NDArray], list[NDArray]]:
>>>>>>> fa837a1c
        """Get the boulder locations, covariance, and average pixel intensity in the image.

        Args:
            image: The grayscale image to search for boulders in

        Returns:
            A tuple containing the mean and covariance lists, intensities, bottom pixels, and masks
        """

        # Run fastSAM on the input image
        results = self.fastsam(
            np.stack((image,) * 3, axis=-1),  # The image needs three channels
            device=self.device,
            retina_masks=True,
            imgsz=image.shape[1],
            conf=0.5,
            iou=0.9,
            verbose=False,
        )

        # Generate segmentation masks safely
        prompt = FastSAMPrompt(image, results, device=self.device)
        segmentation_masks = prompt.everything_prompt()

        # Check if output is a tensor or not
        if isinstance(segmentation_masks, list):
            # No detections found, return an empty array
            segmentation_masks = np.zeros(
                (0, image.shape[0], image.shape[1]), dtype=np.uint8
            )
        else:
            segmentation_masks = segmentation_masks.cpu().numpy()

        # Check if anything was segmented
        if len(segmentation_masks) == 0:
            return [], [], [], [], []

        means = []
        covs = []
        bottom_pixes = []
        avg_intensities = []
        masks_to_return = []  # Masks that pass all filters
        
        for mask in segmentation_masks:
<<<<<<< HEAD
            area = np.sum(mask == 1)

=======
>>>>>>> fa837a1c
            # Compute centroid and covariance
            mean, cov, bottom_pix = self._compute_blob_mean_and_covariance(mask)

            # Discard any blobs in the top third of the image
            if mean[1] < image.shape[0] / 3:
                continue

            # Discard any blobs on the left and right edges of the image (5% margin)
            margin = image.shape[1] * 0.05
            if mean[0] < margin or mean[0] > image.shape[1] - margin:
                continue

            # Calculate average pixel intensity for the region.
            # Assuming 'mask' is a binary mask with 1s for the boulder area.
            avg_pixel_value = np.mean(image[mask == 1])
<<<<<<< HEAD

            # Append results
            means.append(mean)
            areas.append(area)
            covs.append(cov)
            bottom_pixes.append(bottom_pix)
            avg_intensities.append(avg_pixel_value)
            masks.append(mask)

        # TODO: Try with and without this filtering
        # print("avg intensities: ", avg_intensities)

        # avg_intensities = np.array(avg_intensities)
        # intensity_mean = np.mean(avg_intensities)
        # intensity_std = np.std(avg_intensities)

        # # Threshold: keep only those with intensity > (mean - 0.5 * std)
        # threshold = intensity_mean - 0.5 * intensity_std
        # keep_indices = np.where(avg_intensities >= threshold)[0]

        # # Filter means and covs accordingly
        # means = [means[i] for i in keep_indices]
        # covs = [covs[i] for i in keep_indices]

        return means, areas, covs, avg_intensities, bottom_pixes, masks
=======
            
            # Calculate the compactness (circularity) of the mask
            try:
                contours, _ = cv2.findContours(mask.astype(np.uint8), cv2.RETR_EXTERNAL, cv2.CHAIN_APPROX_SIMPLE)
                if not contours:
                    continue
                cnt = contours[0]
                area = np.sum(mask)
                perimeter = cv2.arcLength(cnt, True)
                if perimeter == 0:
                    continue
                    
                compactness = (4 * np.pi * area) / (perimeter ** 2)
                # Cap compactness at 1.0 and validate
                if compactness > 1.5:  # Allow slight margin for computational errors
                    compactness = 0.0
                else:
                    compactness = min(compactness, 1.0)
            except Exception:
                # If compactness calculation fails, assign a low value
                compactness = 0.0
            
            # Ensure we have a valid covariance matrix for eigenvalue calculation
            if cov.size != 4 or np.linalg.det(cov) <= 0:
                continue
                
            # Calculate eigenvalues for shape analysis
            try:
                eigenvalues = np.sort(np.linalg.eigvals(cov))[::-1]  # Sort largest to smallest
                if eigenvalues.shape[0] != 2 or eigenvalues[1] <= 0 or eigenvalues[0] <= 0:
                    continue
                    
                # Calculate ratio of smaller/larger eigenvalue (0-1 scale, closer to 1 = more circular)
                eigenvalue_ratio = eigenvalues[1] / eigenvalues[0]
                
                # Calculate area (from covariance determinant)
                area = np.pi * np.sqrt(np.linalg.det(cov))
                
                # Apply initial filtering based on eigenvalues and area
                if (eigenvalues[1] < self.MIN_EIGENVALUE or 
                    area < self.MIN_AREA or 
                    area > self.MAX_AREA):
                    continue
                
                # Calculate feature scores for confidence calculation
                # Shape score (eigenvalue ratio - higher is better for boulders)
                shape_score = min(eigenvalue_ratio / self.EXCELLENT_SHAPE_RATIO, 1.0)
                
                # Compactness score (1.0 is a perfect circle)
                compactness_score = compactness
                
                # Intensity score - normalize based on thresholds
                if avg_pixel_value < self.RELAXED_INTENSITY:
                    intensity_score = 0.0
                elif avg_pixel_value < self.STANDARD_INTENSITY:
                    # Linear scaling between relaxed and standard threshold
                    intensity_score = (avg_pixel_value - self.RELAXED_INTENSITY) / \
                                     (self.STANDARD_INTENSITY - self.RELAXED_INTENSITY) * 0.5
                else:
                    # Higher than standard gets better score
                    intensity_score = 0.5 + min((avg_pixel_value - self.STANDARD_INTENSITY) / 100, 0.5)
                
                # Size score (bigger is better, up to a point)
                size_score = min(area / self.MIN_LARGE_AREA, 1.0)
                
                # Calculate overall confidence score without using depth information
                # Note: We redistribute the depth weight to shape and compactness
                adjusted_weights = {
                    'shape': self.FEATURE_WEIGHTS['shape'] + self.FEATURE_WEIGHTS['depth'] * 0.6,
                    'compactness': self.FEATURE_WEIGHTS['compactness'] + self.FEATURE_WEIGHTS['depth'] * 0.4,
                    'intensity': self.FEATURE_WEIGHTS['intensity'],
                    'size': self.FEATURE_WEIGHTS['size']
                }
                
                confidence_score = (
                    adjusted_weights['shape'] * shape_score +
                    adjusted_weights['compactness'] * compactness_score +
                    adjusted_weights['intensity'] * intensity_score +
                    adjusted_weights['size'] * size_score
                )
                
                # Now apply filtering logic - using three paths for boulder detection
                is_boulder = False
                
                # For excellent shapes (more circular), use relaxed intensity threshold
                if (eigenvalue_ratio >= self.EXCELLENT_SHAPE_RATIO and 
                    eigenvalues[0] <= self.RELAXED_MAX_EIGENVALUE and
                    compactness >= self.RELAXED_COMPACTNESS and
                    avg_pixel_value >= self.RELAXED_INTENSITY):
                    is_boulder = True
                
                # For good but not excellent shapes, use standard intensity threshold
                elif (eigenvalue_ratio >= self.MIN_EIGENVALUE_RATIO and 
                      eigenvalues[0] <= self.MAX_EIGENVALUE and
                      compactness >= self.MIN_COMPACTNESS and
                      avg_pixel_value >= self.STANDARD_INTENSITY):
                    is_boulder = True
                
                # Also accept high confidence boulders based on the scoring system
                elif confidence_score >= self.BOULDER_CONFIDENCE_THRESHOLD:
                    is_boulder = True
                    
                if is_boulder:
                    means.append(mean)
                    covs.append(cov)
                    bottom_pixes.append(bottom_pix)
                    avg_intensities.append(avg_pixel_value)
                    masks_to_return.append(mask)
            
            except Exception:
                # Fall back to original intensity threshold if eigenvalue calculation fails
                if avg_pixel_value > 100:
                    means.append(mean)
                    covs.append(cov)
                    bottom_pixes.append(bottom_pix)
                    avg_intensities.append(avg_pixel_value)
                    masks_to_return.append(mask)

        return means, covs, avg_intensities, bottom_pixes, masks_to_return
>>>>>>> fa837a1c

    @staticmethod
    def _compute_blob_mean_and_covariance(
        binary_image,
    ) -> tuple[NDArray, NDArray, NDArray]:
        """Finds the mean, covariance, and bottom-most pixel of a segmentation mask.

        Args:
            binary_image: The segmentation mask

        Returns:
            The mean [x, y], covariance matrix, and bottom-most pixel [x, y] of the blob in pixel coordinates
        """

        # Create a grid of pixel coordinates.
        y, x = np.indices(binary_image.shape)

        # Threshold the binary image to isolate the blob.
        blob_pixels = (binary_image > 0).astype(int)

        # Get all coordinates of pixels in the blob
        y_coords = y[blob_pixels == 1]
        x_coords = x[blob_pixels == 1]

        # Compute the mean of pixel coordinates.
        mean_x = np.mean(x_coords)
        mean_y = np.mean(y_coords)
        mean = np.array([mean_x, mean_y])

        # Stack pixel coordinates to compute covariance using Scipy's cov function.
        pixel_coordinates = np.vstack((x_coords, y_coords))

        # Compute the covariance matrix using numpy's covariance function
        covariance_matrix = np.cov(pixel_coordinates)

        # Find the bottom-most pixel (pixel with largest y-coordinate)
        if len(y_coords) > 0:
            max_y_index = np.argmax(y_coords)
            bottom_pixel = np.array([x_coords[max_y_index], y_coords[max_y_index]])
        else:
            # If no blob pixels are found, return zeros
            bottom_pixel = np.array([0, 0])

        return mean, covariance_matrix, bottom_pixel

    @staticmethod
    def _rover_to_global(boulders_rover: list, rover_global: NDArray) -> list:
        """Converts the boulder locations from the rover frame to the global frame.

        Args:
            boulders_rover: A list of transforms representing points on the surface of boulders in the rover frame
            rover_global: The global transform of the rover

        Returns:
            A list of transforms representing points on the surface of boulders in the global frame
        """

        boulders_global = [
            concat(boulder_rover, rover_global) for boulder_rover in boulders_rover
        ]
        return boulders_global

    def _adjust_area_for_depth(
        self, depth_map: NDArray, pixel_area: float, centroid: tuple[float, float]
    ) -> float:
        """Adjusts the pixel area based on depth to estimate actual object size.
        If depth to pixel is unknown, it is assumed to be 1m, and size is likely underestimated.

        Args:
            pixel_area: The area in pixels from the segmentation mask
            depth_map: The stereo depth map
            centroid: The (u,v) pixel coordinates of the object centroid

        Returns:
            The adjusted area estimate accounting for perspective projection
        """
        # Scale up pixel area by 10000 to avoid floating point errors
        pixel_area = pixel_area * 10000
        # Get camera parameters
        focal_length, _, cx, cy = camera_parameters(depth_map.shape)

        depth = self._get_depth(depth_map, centroid)
        # If depth mapping fails, assume the object is 1m away (will likely underestimate size)
        if depth == 0:
            depth = 1.0

        # The scaling factor is proportional to depth squared
        # This accounts for perspective projection where apparent size decreases with distance
        depth_scaling = (depth**2) / (focal_length * focal_length)

        # Adjust the pixel area using the depth scaling
        adjusted_area = pixel_area * depth_scaling

        return adjusted_area<|MERGE_RESOLUTION|>--- conflicted
+++ resolved
@@ -7,6 +7,7 @@
 from numpy.typing import NDArray
 from pytransform3d.rotations import matrix_from_euler
 from pytransform3d.transformations import concat, transform_from
+import random
 
 from maple.utils import camera_parameters, carla_to_pytransform
 
@@ -78,41 +79,22 @@
             P1=8 * 3 * window_size**2,
             P2=32 * 3 * window_size**2,
         )
-
+        
         # Add shape filtering parameters for eigenvalue-based analysis
-<<<<<<< HEAD
-        self.MIN_EIGENVALUE_RATIO = (
-            0.7  # was 0.4  # Minimum ratio (smaller/larger eigenvalue)
-        )
-=======
         self.MIN_EIGENVALUE_RATIO = 0.4  # Minimum ratio (smaller/larger eigenvalue)
->>>>>>> fa837a1c
         self.MIN_EIGENVALUE = 5.0  # Minimum eigenvalue to ensure the blob has some size
         self.MAX_EIGENVALUE = 2500  # Increased to handle larger boulders
-        self.RELAXED_MAX_EIGENVALUE = (
-            4000  # Allow higher eigenvalues for excellent shapes
-        )
-
+        self.RELAXED_MAX_EIGENVALUE = 4000  # Allow higher eigenvalues for excellent shapes
+        
         # For exceptional shapes, we can relax other criteria
-<<<<<<< HEAD
-        self.EXCELLENT_SHAPE_RATIO = (
-            0.8  # was 0.5 # Ratio threshold for excellent circular shapes
-        )
-=======
         self.EXCELLENT_SHAPE_RATIO = 0.5  # Ratio threshold for excellent circular shapes
->>>>>>> fa837a1c
         self.STANDARD_INTENSITY = 80  # Standard intensity threshold
         self.RELAXED_INTENSITY = 30  # Relaxed intensity threshold for excellent shapes
-
+        
         # Size thresholds for boulders
         self.MIN_AREA = 5  # Minimum area to be considered a boulder
         self.MAX_AREA = 5000  # Maximum area to be considered a boulder
         self.MIN_LARGE_AREA = 75  # Minimum area to be considered a large boulder
-<<<<<<< HEAD
-        self.MAX_DEPTH_FOR_LARGE = (
-            4  # Maximum depth (meters) for large boulder classification
-        )
-=======
         self.MAX_DEPTH_FOR_LARGE = 4  # Maximum depth (meters) for large boulder classification
         
         # Add compactness thresholds from export_mask_data_final.py
@@ -131,7 +113,6 @@
             'intensity': 0.15,  # Brightness/intensity weight
             'size': 0.05    # Size/area weight (less important)
         }
->>>>>>> fa837a1c
 
     def __call__(self, input_data) -> list[NDArray]:
         """Equivalent to calling self.map()"""
@@ -155,13 +136,7 @@
             raise ValueError("Required cameras have no data.")
 
         # Run the FastSAM pipeline to detect boulders (blobs in the scene)
-<<<<<<< HEAD
-        centroids, areas, covs, intensities, xy_ground, masks = self._find_boulders(
-            left_image
-        )
-=======
         centroids, covs, intensities, xy_ground, masks = self._find_boulders(left_image)
->>>>>>> fa837a1c
 
         # TODO: I recommend moving this to _find_boulders instead since some filtering is already being done there
         areas = []
@@ -185,36 +160,22 @@
         intensities_to_keep = []
         masks_to_keep = []
 
-        for centroid, area, intensity, xy_ground_pix, mask in zip(
-            centroids, areas, intensities, xy_ground, masks
-        ):
+        for centroid, area,intensity, xy_ground_pix, mask in zip(centroids, areas, intensities, xy_ground, masks):
             if self.MIN_AREA <= area <= self.MAX_AREA:
                 try:
                     # Calculate eigenvalues of covariance matrix for shape analysis
                     cov_index = centroids.index(centroid)
                     cov_matrix = covs[cov_index]
-                    eigenvalues = np.sort(np.linalg.eigvals(cov_matrix))[
-                        ::-1
-                    ]  # Sort largest to smallest
-
+                    eigenvalues = np.sort(np.linalg.eigvals(cov_matrix))[::-1]  # Sort largest to smallest
+                    
                     # Ensure we have valid eigenvalues (exactly 2 positive values)
-                    if (
-                        eigenvalues.shape[0] == 2
-                        and eigenvalues[1] > 0
-                        and eigenvalues[0] > 0
-                    ):
+                    if eigenvalues.shape[0] == 2 and eigenvalues[1] > 0 and eigenvalues[0] > 0:
                         # Calculate ratio of smaller/larger eigenvalue (0-1 scale, closer to 1 = more circular)
                         ratio = eigenvalues[1] / eigenvalues[0]
-
-                        if (
-                            ratio >= self.MIN_EIGENVALUE_RATIO
-                            and eigenvalues[1] >= self.MIN_EIGENVALUE
-                        ):
+                        
+                        if ratio >= self.MIN_EIGENVALUE_RATIO and eigenvalues[1] >= self.MIN_EIGENVALUE:
                             # For excellent shapes (more circular), use relaxed intensity threshold
-                            if (
-                                ratio >= self.EXCELLENT_SHAPE_RATIO
-                                and eigenvalues[0] <= self.RELAXED_MAX_EIGENVALUE
-                            ):
+                            if ratio >= self.EXCELLENT_SHAPE_RATIO and eigenvalues[0] <= self.RELAXED_MAX_EIGENVALUE:
                                 if intensity > self.RELAXED_INTENSITY:
                                     centroids_to_keep.append(centroid)
                                     areas_to_keep.append(area)
@@ -222,10 +183,7 @@
                                     intensities_to_keep.append(intensity)
                                     masks_to_keep.append(mask)
                             # For good but not excellent shapes, use standard intensity threshold
-                            elif (
-                                intensity > self.STANDARD_INTENSITY
-                                and eigenvalues[0] <= self.MAX_EIGENVALUE
-                            ):
+                            elif intensity > self.STANDARD_INTENSITY and eigenvalues[0] <= self.MAX_EIGENVALUE:
                                 centroids_to_keep.append(centroid)
                                 areas_to_keep.append(area)
                                 xy_ground_to_keep.append(xy_ground_pix)
@@ -255,8 +213,7 @@
             concat(boulder_camera, camera_rover) for boulder_camera in boulders_camera
         ]
         ground_pix_rover = [
-            concat(ground_xy_camera, camera_rover)
-            for ground_xy_camera in ground_pix_camera
+            concat(ground_xy_camera, camera_rover) for ground_xy_camera in ground_pix_camera
         ]
 
         self.last_boulders = boulders_rover
@@ -275,56 +232,10 @@
         # Return both the boulder positions and the random points
         return boulders_rover, ground_pix_rover
 
-<<<<<<< HEAD
-        # TODO: It might be valuable to align one of the axes in the boulder transform
-        # with the estimated surface normal of the boulder. This could be helpful in
-        # identifying the true center of boulders from multiple sample points
-
-    # def get_large_boulders(self, min_area: float = 40) -> list[NDArray]:
-    #     """Get the last mapped boulder positions with adjusted area larger than min_area.
-
-    #     Returns:
-    #         A list of boulder positions
-    #     """
-    #     # print("areas: ", self.last_areas)
-    #     large_boulders = []
-    #     for boulder, area in zip(self.last_boulders, self.last_areas):
-    #         if area > min_area:
-    #             # Get the z-coordinate (depth) from the transform matrix (position is in the last column)
-    #             boulder_depth = boulder[2, 3]
-    #             if boulder_depth <= self.MAX_DEPTH_FOR_LARGE:
-    #                 large_boulders.append(boulder)
-    #     return large_boulders
-
-    # def get_large_boulders(self, min_area: float = 40, min_diameter_m: float = 10) -> list[NDArray]:
-    #     """Get the last mapped boulder positions with adjusted area larger than min_area and min physical diameter."""
-    #     large_boulders = []
-    #     for boulder, area in zip(self.last_boulders, self.last_areas):
-    #         if area > min_area:
-    #             boulder_depth = boulder[2, 3]
-
-    #             if boulder_depth <= self.MAX_DEPTH_FOR_LARGE:
-    #                 # Estimate physical size assuming circular area (A = pi * r^2)
-    #                 radius_m = np.sqrt(area / np.pi)
-    #                 diameter_m = radius_m * 2
-
-    #                 if diameter_m >= min_diameter_m:
-    #                     large_boulders.append(boulder)
-    #                     print("adding large boulder with area, ", area, ' and radius ', radius_m)
-
-    #     return large_boulders
-
-    def get_large_boulders(
-        self, min_diameter_m=10, min_compactness=0.6, min_depth_std=0.1
-    ) -> list[NDArray]:
-=======
     def get_large_boulders(self, min_diameter_m=10, min_compactness=0.6, min_depth_std=0.1) -> list[NDArray]:
->>>>>>> fa837a1c
         """Return large, round, bulging boulders."""
         large_boulders = []
-        for boulder, area, mask in zip(
-            self.last_boulders, self.last_areas, self.last_masks
-        ):
+        for boulder, area, mask in zip(self.last_boulders, self.last_areas, self.last_masks):
             boulder_depth = boulder[2, 3]
             if boulder_depth <= self.MAX_DEPTH_FOR_LARGE:
                 radius_m = np.sqrt(area / np.pi)
@@ -338,13 +249,8 @@
                     if compactness >= min_compactness and depth_std >= min_depth_std:
                         large_boulders.append(boulder)
         return large_boulders
-
+    
     def _compute_compactness(self, mask: NDArray) -> float:
-<<<<<<< HEAD
-        contours, _ = cv2.findContours(
-            mask.astype(np.uint8), cv2.RETR_EXTERNAL, cv2.CHAIN_APPROX_SIMPLE
-        )
-=======
         """Calculate the compactness (circularity) of a mask.
         
         Args:
@@ -354,7 +260,6 @@
             Compactness value between 0-1 (1 = perfect circle)
         """
         contours, _ = cv2.findContours(mask.astype(np.uint8), cv2.RETR_EXTERNAL, cv2.CHAIN_APPROX_SIMPLE)
->>>>>>> fa837a1c
         if not contours:
             return 0.0
         cnt = contours[0]
@@ -362,13 +267,8 @@
         perimeter = cv2.arcLength(cnt, True)
         if perimeter == 0:
             return 0.0
-<<<<<<< HEAD
-        compactness = (4 * np.pi * area) / (perimeter**2)
-        return compactness
-=======
         compactness = (4 * np.pi * area) / (perimeter ** 2)
         return min(compactness, 1.0)  # Cap at 1.0 for perfect circles
->>>>>>> fa837a1c
 
     def _compute_depth_std(self, depth_map: NDArray, mask: NDArray) -> float:
         """Calculate the standard deviation of depth values within a mask.
@@ -560,13 +460,7 @@
 
         return depth_map, confidence_map
 
-<<<<<<< HEAD
-    def _find_boulders(
-        self, image
-    ) -> tuple[list[NDArray], list[NDArray], list[float], list[NDArray]]:
-=======
     def _find_boulders(self, image) -> tuple[list[NDArray], list[NDArray], list[float], list[NDArray], list[NDArray]]:
->>>>>>> fa837a1c
         """Get the boulder locations, covariance, and average pixel intensity in the image.
 
         Args:
@@ -611,11 +505,6 @@
         masks_to_return = []  # Masks that pass all filters
         
         for mask in segmentation_masks:
-<<<<<<< HEAD
-            area = np.sum(mask == 1)
-
-=======
->>>>>>> fa837a1c
             # Compute centroid and covariance
             mean, cov, bottom_pix = self._compute_blob_mean_and_covariance(mask)
 
@@ -631,33 +520,6 @@
             # Calculate average pixel intensity for the region.
             # Assuming 'mask' is a binary mask with 1s for the boulder area.
             avg_pixel_value = np.mean(image[mask == 1])
-<<<<<<< HEAD
-
-            # Append results
-            means.append(mean)
-            areas.append(area)
-            covs.append(cov)
-            bottom_pixes.append(bottom_pix)
-            avg_intensities.append(avg_pixel_value)
-            masks.append(mask)
-
-        # TODO: Try with and without this filtering
-        # print("avg intensities: ", avg_intensities)
-
-        # avg_intensities = np.array(avg_intensities)
-        # intensity_mean = np.mean(avg_intensities)
-        # intensity_std = np.std(avg_intensities)
-
-        # # Threshold: keep only those with intensity > (mean - 0.5 * std)
-        # threshold = intensity_mean - 0.5 * intensity_std
-        # keep_indices = np.where(avg_intensities >= threshold)[0]
-
-        # # Filter means and covs accordingly
-        # means = [means[i] for i in keep_indices]
-        # covs = [covs[i] for i in keep_indices]
-
-        return means, areas, covs, avg_intensities, bottom_pixes, masks
-=======
             
             # Calculate the compactness (circularity) of the mask
             try:
@@ -777,12 +639,9 @@
                     masks_to_return.append(mask)
 
         return means, covs, avg_intensities, bottom_pixes, masks_to_return
->>>>>>> fa837a1c
 
     @staticmethod
-    def _compute_blob_mean_and_covariance(
-        binary_image,
-    ) -> tuple[NDArray, NDArray, NDArray]:
+    def _compute_blob_mean_and_covariance(binary_image) -> tuple[NDArray, NDArray, NDArray]:
         """Finds the mean, covariance, and bottom-most pixel of a segmentation mask.
 
         Args:
@@ -801,7 +660,7 @@
         # Get all coordinates of pixels in the blob
         y_coords = y[blob_pixels == 1]
         x_coords = x[blob_pixels == 1]
-
+        
         # Compute the mean of pixel coordinates.
         mean_x = np.mean(x_coords)
         mean_y = np.mean(y_coords)
@@ -812,7 +671,7 @@
 
         # Compute the covariance matrix using numpy's covariance function
         covariance_matrix = np.cov(pixel_coordinates)
-
+        
         # Find the bottom-most pixel (pixel with largest y-coordinate)
         if len(y_coords) > 0:
             max_y_index = np.argmax(y_coords)
