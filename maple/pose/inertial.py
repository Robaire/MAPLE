import numpy as np
import pytransform3d.rotations as pyrot
import pytransform3d.transformations as pytr

from numpy.typing import NDArray
from maple.pose.estimator import Estimator
from maple.utils import carla_to_pytransform

""" Potential TO-DO:
- Perform trapezoidal integration during calculations
- Keep track of past imu data for possible filtering
- I am assuming that the IMU is calibrated to take out gravity. If not, we need to account for it.
"""


# TODO: Check the moon gravity offset is working correctly
class InertialEstimator(Estimator):
    """Provides pose estimation using the IMU on the lander."""

    _g = 1.625  # Lunar acceleration due to gravity [m/s^2]

    def __init__(self, agent):
        """Initializes the estimator.

        Args:
            agent: The agent instance.
        """

        self._agent = agent
        self._mission_time = agent.get_mission_time()

        # At mission start we can get the position of the rover in the global coordinate frame
        pose = carla_to_pytransform(agent.get_initial_position())

        # State Vector [pos, vel, quaternion(w, x, y, z)]
        self._state = np.zeros(10)
        self._state[:3] = pose[:3, 3]
        self._state[6:] = pyrot.quaternion_from_matrix(pose[:3, :3])

    def set_pose(self, pose, velocity=None):
        """Reset the pose.
        This will reset the pose and state vector of the integrator. By default velocity is preserved.

        Args:
            pose: A (4, 4) transformation matrix representing the rover in the global frame
            velocity: A (, 3) vector representing the rover's velocity in the rover body frame
        """

        # Update the state vector
        self._state[:3] = pose[:3, 3]
        self._state[6:] = pyrot.quaternion_from_matrix(pose[:3, :3])

        if velocity is not None:
            # Rotate the velocity into the global frame
            velocity = pyrot.q_prod_vector(pyrot.q_conj(self._state[6:]), velocity)
            self._state[3:6] = velocity

    @staticmethod
    def _omega(gyro: NDArray) -> NDArray:
        """Define the omega operator for the angular acceleration."""
        x, y, z = gyro
        return np.array(
            [
                [0, -x, -y, -z],
                [x, 0, z, -y],
                [y, -z, 0, x],
                [z, y, -x, 0],
            ]
        )

    def estimate(self, input_data=None) -> NDArray:
        """Estimates the rover's position by integrating the IMU data

        Returns:
            A (4, 4) transformation matrix of the rover's position in the world frame
        """

        # Calculate the delta time
        delta_time = self._agent.get_mission_time() - self._mission_time
        self._mission_time = self._agent.get_mission_time()

<<<<<<< HEAD
        # Create a new transform with the updated state
        transl = pos
        # I believe the gyro will return extrinsic rotations, but this should be verified somehow
        rot = pyrot.active_matrix_from_extrinsic_roll_pitch_yaw(ang)
        state_delta = pytr.transform_from(rot, transl)
        state_delta = pytr.concat(state_delta,pytr.transform_from(pyrot.matrix_from_euler((np.pi,0,0),0,1,2,extrinsic=True),[0,0,0]))
=======
        # Get the IMU data [acc.x, acc.y, acc.z, gyro.x, gyro.y, gyro.z]
        imu_data = self._agent.get_imu_data()
>>>>>>> 92665283

        # Extract the acceleration and angular velocity from the IMU data
        gyro = imu_data[3:]  # [rad/s]
        acc = imu_data[:3]  # [m/s^2]

        # Integrate the gyroscope readings
        # \mathbf{q}_{t+1} = \Bigg[\mathbf{I}_4 + \frac{1}{2}\boldsymbol\Omega(\boldsymbol\omega)\Delta t\Bigg]\mathbf{q}_t
        q = np.eye(4) + (0.5 * self._omega(gyro) * delta_time) @ self._state[6:]
        self._state[6:] = q / np.linalg.norm(q)  # Normalize

        # Rotate the acceleration vector into the global frame
        # Since orientation represents the rover in the global frame, we need the conjugate
        acc = pyrot.q_prod_vector(pyrot.q_conj(self._state[6:]), acc)

        # Correct for gravity
        acc[2] += self._g

        # Integrate acceleration into velocity
        self._state[3:6] += acc * delta_time

        # Integrate velocity into position
        self._state[:3] += self._state[3:6] * delta_time

        # Return the pose as a 4x4 transformation matrix
        return pytr.transform_from_pq(np.hstack(self._state[:3], self._state[6:]))<|MERGE_RESOLUTION|>--- conflicted
+++ resolved
@@ -79,17 +79,8 @@
         delta_time = self._agent.get_mission_time() - self._mission_time
         self._mission_time = self._agent.get_mission_time()
 
-<<<<<<< HEAD
-        # Create a new transform with the updated state
-        transl = pos
-        # I believe the gyro will return extrinsic rotations, but this should be verified somehow
-        rot = pyrot.active_matrix_from_extrinsic_roll_pitch_yaw(ang)
-        state_delta = pytr.transform_from(rot, transl)
-        state_delta = pytr.concat(state_delta,pytr.transform_from(pyrot.matrix_from_euler((np.pi,0,0),0,1,2,extrinsic=True),[0,0,0]))
-=======
         # Get the IMU data [acc.x, acc.y, acc.z, gyro.x, gyro.y, gyro.z]
         imu_data = self._agent.get_imu_data()
->>>>>>> 92665283
 
         # Extract the acceleration and angular velocity from the IMU data
         gyro = imu_data[3:]  # [rad/s]
