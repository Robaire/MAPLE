import math

<<<<<<< HEAD
from pytransform3d.rotations import matrix_from_euler, euler_from_matrix
=======
from numpy.typing import NDArray
from pytransform3d.rotations import euler_from_matrix, matrix_from_euler
>>>>>>> 32ac5da8
from pytransform3d.transformations import transform_from


def camera_parameters(shape: tuple = None) -> tuple[float, float, float, float]:
    """Calculate the camera parameters.
    Args:
        shape: The shape of the input image
    Returns:
        Camera parameters [fx, fy, cx, cy]
    """

    if shape:
        # Numpy arrays are HEIGHT x WIDTH!
        height = shape[0]
        width = shape[1]

    else:
        # If no dimensions are given assume the max image dimensions
        height = 2048
        width = 2448

    fov = math.radians(70)  # 70 deg HFOV
    focal_length = width / (2 * math.tan(fov / 2))

    return (focal_length, focal_length, width / 2.0, height / 2.0)


def carla_to_pytransform(transform):
    """Convert a carla transform to a pytransform."""

    # Extract translation
    translation = [transform.location.x, transform.location.y, transform.location.z]

    ## For XYZ convention
    # euler = [transform.rotation.roll, transform.rotation.pitch, transform.rotation.yaw]
    # rotation = matrix_from_euler(euler, 0, 1, 2, False)

    # For ZYX convention
    euler = [transform.rotation.yaw, transform.rotation.pitch, transform.rotation.roll]
    rotation = matrix_from_euler(euler, 2, 1, 0, False)

    # Create 4x4 transformation matrix
    return transform_from(rotation, translation)

<<<<<<< HEAD
def tuple_to_pytransform(tuple_transform):
    """
    Unsure if this function will be used
    """
    x, y, z, roll, pitch, yaw = tuple_transform

    translation = [x, y, z]

    euler = [yaw, pitch, roll]
    rotation = matrix_from_euler(euler, 2, 1, 0, False)

    return transform_from(rotation, translation)

def pytransform_to_tuple(transform):
    """Converts a pytransform to x, y, z, yaw, pitch, roll"""
    R = transform[:3, :3]

    x, y, z = transform[:3, 3]

    yaw, pitch ,roll = euler_from_matrix(R, 2, 1, 0, False)
=======

def tuple_to_pytransform(elements) -> NDArray:
    """Converts a tuple of translation and rotation to a pytransform.

    Args:
        elements: A tuple of [x, y, z, roll, pitch, yaw] in meters and radians respectively
    Returns:
        A transformation matrix
    """

    x, y, z, roll, pitch, yaw = elements
    rotation = matrix_from_euler([yaw, pitch, roll], 2, 1, 0, False)

    return transform_from(rotation, [x, y, z])


def pytransform_to_tuple(transform) -> tuple:
    """Converts a pytransform to a tuple of the principle elements.

    Args:
        transform: A transformation matrix
    Returns:
        A tuple of [x, y, z, roll, pitch, yaw] in meters and radians respectively
    """

    x, y, z = transform[:3, 3]
    # TODO: Check that calls to this function are getting rotation elements back in the correct order...
    yaw, pitch, roll = euler_from_matrix(transform[:3, :3], 2, 1, 0, False)
>>>>>>> 32ac5da8

    return (x, y, z, roll, pitch, yaw)<|MERGE_RESOLUTION|>--- conflicted
+++ resolved
@@ -1,11 +1,7 @@
 import math
 
-<<<<<<< HEAD
-from pytransform3d.rotations import matrix_from_euler, euler_from_matrix
-=======
 from numpy.typing import NDArray
 from pytransform3d.rotations import euler_from_matrix, matrix_from_euler
->>>>>>> 32ac5da8
 from pytransform3d.transformations import transform_from
 
 
@@ -50,28 +46,6 @@
     # Create 4x4 transformation matrix
     return transform_from(rotation, translation)
 
-<<<<<<< HEAD
-def tuple_to_pytransform(tuple_transform):
-    """
-    Unsure if this function will be used
-    """
-    x, y, z, roll, pitch, yaw = tuple_transform
-
-    translation = [x, y, z]
-
-    euler = [yaw, pitch, roll]
-    rotation = matrix_from_euler(euler, 2, 1, 0, False)
-
-    return transform_from(rotation, translation)
-
-def pytransform_to_tuple(transform):
-    """Converts a pytransform to x, y, z, yaw, pitch, roll"""
-    R = transform[:3, :3]
-
-    x, y, z = transform[:3, 3]
-
-    yaw, pitch ,roll = euler_from_matrix(R, 2, 1, 0, False)
-=======
 
 def tuple_to_pytransform(elements) -> NDArray:
     """Converts a tuple of translation and rotation to a pytransform.
@@ -100,6 +74,5 @@
     x, y, z = transform[:3, 3]
     # TODO: Check that calls to this function are getting rotation elements back in the correct order...
     yaw, pitch, roll = euler_from_matrix(transform[:3, :3], 2, 1, 0, False)
->>>>>>> 32ac5da8
 
     return (x, y, z, roll, pitch, yaw)