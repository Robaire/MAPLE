import carla
import numpy as np
from pytransform3d.transformations import concat

from leaderboard.autoagents.autonomous_agent import AutonomousAgent
from maple.boulder import BoulderDetector, BoulderMap
from maple.navigation import Navigator
from maple.pose import InertialApriltagEstimator, ApriltagEstimator
from maple.surface.map import sample_surface
from maple.utils import carla_to_pytransform


def get_entry_point():
    return "MITAgent"


class MITAgent(AutonomousAgent):
    """
    The MIT Agent
    """

    def setup(self, path_to_conf_file):
        """
        Setup the agent parameters
        """

        # Frame counter
        self.frame = 0

        # Data Collection Frequency
        self.sample_frequency = 1  # [Hz]
        self.last_sample_time = 0

        # Localization System
        # self.estimator = InertialApriltagEstimator(self)
        self.estimator = ApriltagEstimator(self)

        # Boulder Detectors
        self.front_detector = BoulderDetector(self, "FrontLeft", "FrontRight")
        self.rear_detector = BoulderDetector(self, "BackLeft", "BackRight")

        # Boulder Mapper
        self.boulder_mapper = BoulderMap(self.get_geometric_map())

        # Navigation
        self.navigator = Navigator(self)
        self.linear_velocity = 0
        self.angular_velocity = 0

        # Data Collection
        self.boulders_global = []
        self.boulders_global_large = []
        self.surface_global = []

    def use_fiducials(self):
        return True

    def sensors(self):
        """
        Enable the front and rear stereo cameras, side cameras, and associated lights.
        Do not enable front and rear stand alone cameras or lights
        """

        sensors = {
            carla.SensorPosition.Front: {
                "camera_active": False,
                "light_intensity": 0,
                "width": "2448",
                "height": "2048",
            },
            carla.SensorPosition.FrontLeft: {
                "camera_active": True,
                "light_intensity": 1,
                "width": "2448",
                "height": "2048",
            },
            carla.SensorPosition.FrontRight: {
                "camera_active": True,
                "light_intensity": 0,
                "width": "2448",
                "height": "2048",
            },
            carla.SensorPosition.Left: {
                "camera_active": True,
                "light_intensity": 1,
                "width": "2448",
                "height": "2048",
            },
            carla.SensorPosition.Right: {
                "camera_active": True,
                "light_intensity": 1,
                "width": "2448",
                "height": "2048",
            },
            carla.SensorPosition.BackLeft: {
                "camera_active": True,
                "light_intensity": 1,
                "width": "2448",
                "height": "2048",
            },
            carla.SensorPosition.BackRight: {
                "camera_active": True,
                "light_intensity": 0,
                "width": "2448",
                "height": "2048",
            },
            carla.SensorPosition.Back: {
                "camera_active": False,
                "light_intensity": 0,
                "width": "2448",
                "height": "2048",
            },
        }
        return sensors

    def run_step(self, input_data):
        """Execute one step of navigation"""

        # Pre-increment the frame
        self.frame += 1

        ## Mission Complete Check ##
        # Check if there are conditions under which we would stop the simulation
        if self.get_mission_time() > 60 * 5:  # Stop after 5 minutes
            self.mission_complete()

        ## Beginning Setup ##
        if self.frame == 1:
            # Move the arms out of the way
            self.set_front_arm_angle(np.deg2rad(60))
            self.set_back_arm_angle(np.deg2rad(60))

        # Wait a few seconds for the arms to move into position
        if self.get_mission_time() < 3:
            return carla.VehicleVelocityControl(0.0, 0.0)

        ## Localization ##
        rover_global = self.estimator(input_data)
        if rover_global is None:
            # TODO: Figure out what to do when we don't have a pose estimate
            # There is no reason to attempt data collection if we don't have a pose
            # Perhaps we should utilize the last control input?
            # Alternatively, Navigator may want to handle a None input and make a decision internally
            return carla.VehicleVelocityControl(
                self.linear_velocity, self.angular_velocity
            )

        ## Data Collection ##
        # Rather than use the frame number to determine the sample frequency we use the mission time
        # because we may not have a pose estimate on the exact frame we are trying to sample on
        if (
            self.last_sample_time + (1 / self.sample_frequency)
            >= self.get_mission_time() - 0.01
            and self.frame % 2 == 0
        ):
            self.last_sample_time = self.get_mission_time()

            # Get boulder detections
            boulders_rover = []
            boulders_rover.extend(self.front_detector(input_data))
            boulders_rover.extend(self.rear_detector(input_data))

            # Convert the boulders to the global frame
            self.boulders_global.extend(
                [concat(b_r, rover_global) for b_r in boulders_rover]
            )

            # TODO: If the navigation is using interim boulder map or surface mapping data it can be processes here
            # Although really this should be processed inside of the Navigator class
            # Maybe it should take a reference to the global boulder list and surface map lists?
            # self.navigator.update_boulders(self.boulders_global)

            # Theoretically, this code should identify large boulders via cluster mapping - Allison

            # TODO: ADJUST min_area TO MINIMUM SIZE OF PROBLEMATIC BOULDERS
            min_area = 30
            # Get boulder detections
            boulders_rover_large = []
            boulders_rover_large.extend(
                self.front_detector.get_large_boulders(min_area=min_area)
            )
            boulders_rover_large.extend(
                self.rear_detector.get_large_boulders(min_area=min_area)
            )
            # Convert the boulders to the global frame
            self.boulders_global_large.extend(
                [concat(b_r, rover_global) for b_r in boulders_rover_large]
            )
            # Transforms to all large boulder detections and all large boulders
            boulders_global_large_clustered = self.boulder_mapper.generate_clusters(
                self.boulders_global_large
            )

            # End large boulder detection and clustering

        # Get surface height samples
        self.surface_global.extend(sample_surface(rover_global))

        ## Navigation ##
        self.linear_velocity, self.angular_velocity = self.navigator(rover_global)

        return carla.VehicleVelocityControl(self.linear_velocity, self.angular_velocity)

    def finalize(self):
        geometric_map = self.get_geometric_map()

        # Calculate the final boulder map
<<<<<<< HEAD
        # TODO: Apply clustering methods
        for boulder in self.boulders_global:
            x, y = boulder[:2, 3]
            geometric_map.set_rock(x, y, True)
=======
        # self.boulders_global
        # Very simple DBSCAN clustering to on all detections (no boulder size information)
        boulder_map = self.boulder_mapper.generate_map(self.boulders_global)
>>>>>>> 703b6862

        # As a baseline assign the initial height to every cell
        rover_global = carla_to_pytransform(self.get_initial_position())
        z_height = np.mean([sample[2] for sample in sample_surface(rover_global)])

        # Update the geometric map
        geometric_map = self.get_geometric_map()
        for x, y in np.ndindex(geometric_map.get_map_array().shape[:2]):
            # Set the entire surface to the average
            geometric_map.set_cell_height(x, y, z_height)

        # Calculate the final surface height map (using boulders too!)
        # self.surface_global<|MERGE_RESOLUTION|>--- conflicted
+++ resolved
@@ -3,7 +3,8 @@
 from pytransform3d.transformations import concat
 
 from leaderboard.autoagents.autonomous_agent import AutonomousAgent
-from maple.boulder import BoulderDetector, BoulderMap
+from maple.boulder import BoulderDetector
+from maple.boulder.map import BoulderMap
 from maple.navigation import Navigator
 from maple.pose import InertialApriltagEstimator, ApriltagEstimator
 from maple.surface.map import sample_surface
@@ -205,16 +206,10 @@
         geometric_map = self.get_geometric_map()
 
         # Calculate the final boulder map
-<<<<<<< HEAD
         # TODO: Apply clustering methods
         for boulder in self.boulders_global:
             x, y = boulder[:2, 3]
             geometric_map.set_rock(x, y, True)
-=======
-        # self.boulders_global
-        # Very simple DBSCAN clustering to on all detections (no boulder size information)
-        boulder_map = self.boulder_mapper.generate_map(self.boulders_global)
->>>>>>> 703b6862
 
         # As a baseline assign the initial height to every cell
         rover_global = carla_to_pytransform(self.get_initial_position())
