--- conflicted
+++ resolved
@@ -28,12 +28,9 @@
     "pytransform3d>=3.9.0",
     "scikit-learn>=1.6.1",
     "scipy>=1.10.0",
-<<<<<<< HEAD
-=======
     "setuptools>=75.8.0",
     "shapely>=2.0.7",
     "torch==2.5.1",
->>>>>>> dd86f73c
     "ultralytics==8.0.120",
 ]
 
