[build-system]
requires = ["hatchling"]
build-backend = "hatchling.build"

[project]
name = "MAPLE"
version = "0.1.0"
description = "MIT Autonomous Pathfinding for Lunar Exploration"
readme = "README.md"
license = { file = "LICENSE" }
requires-python = "==3.10.15"
authors = [
    { name = "Annika Thomas", email = "annikat@mit.edu" },
    { name = "Aleksander Garbuz", email = "agarbuz@mit.edu" },
    { name = "Allison Eto", email = "allisone@mit.edu" },
    { name = "Cormac O'Neil", email = "croneill@mit.edu" },
    { name = "Dami Thomas", email = "dvthomas@mit.edu" },
    { name = "Jing Tan", email = "jingt630@mit.edu" },
    { name = "Luke Anger", email = "langer1@mit.edu.com" },
    { name = "Robaire Galliath", email = "robaire@mit.edu" },
    { name = "Trevor Jost", email = "trejohst@mit.edu" },
]
dependencies = [
<<<<<<< HEAD
    "fastsam",
    "numpy>=1.21.4",
    "opencv-python>=4.10.0.84",
=======
#    "fastsam",
    "numpy==1.21.4",
    "opencv-python-headless>=4.11.0.86",
>>>>>>> 26e46f7d
    "pyapriltags>=3.3.0.3",
    "pytransform3d>=3.9.0",
    "scikit-learn>=1.6.1",
    "scipy>=1.10.0",
    "setuptools>=75.8.0",
<<<<<<< HEAD
    "shapely>=2.0.7",
    "torch==2.5.1",
    "ultralytics==8.0.120",
=======
#    "ultralytics==8.0.120",
>>>>>>> 26e46f7d
]

[tool.uv]
dev-dependencies = [
    "pre-commit>=4.0.1",
    "ruff>=0.7.4",
    "pytest>=8.3.3",
    "pyfakefs>=5.7.1",
    "sphinx>=8.1.3",
    "sphinx-autodoc-typehints>=2.5.0",
    "coverage[toml]>=7.6.7",
    "pytest-cov>=6.0.0",
    "pillow>=11.0.0",
    "pytest-mock>=3.14.0",
    "opencv-python>=4.10.0.84",
]

[tool.uv.workspace]
members = ["leaderboard"]

[tool.uv.sources]
fastsam = { git = "https://github.com/CASIA-IVA-Lab/FastSAM" }
# fastsam = { git = "https://github.com/annika-thomas/FastSAM"}

[tool.pytest.ini_options]
minversion = "6.0"
pythonpath = [".", "./leaderboard"]
testpaths = ["test"]
addopts = ["--import-mode=importlib", "--cov", "--cov-report=term-missing"]
filterwarnings = [
    "ignore::DeprecationWarning:pkg_resources",
    "ignore::DeprecationWarning:ultralytics",
    "ignore::FutureWarning:ultralytics",
]

[tool.coverage]
run.branch = true
run.source = ["maple", "test"]
html.directory = "coverage"

[tool.ruff.lint.per-file-ignores]
"test/*" = ["F401", "F811"]

[tool.hatch.build.targets.sdist]
include = ["maple"]
artifacts = ["resources"]

[tool.hatch.build.targets.wheel]
include = ["maple"]
artifacts = ["resources"]<|MERGE_RESOLUTION|>--- conflicted
+++ resolved
@@ -21,27 +21,15 @@
     { name = "Trevor Jost", email = "trejohst@mit.edu" },
 ]
 dependencies = [
-<<<<<<< HEAD
-    "fastsam",
-    "numpy>=1.21.4",
-    "opencv-python>=4.10.0.84",
-=======
 #    "fastsam",
     "numpy==1.21.4",
     "opencv-python-headless>=4.11.0.86",
->>>>>>> 26e46f7d
     "pyapriltags>=3.3.0.3",
     "pytransform3d>=3.9.0",
     "scikit-learn>=1.6.1",
     "scipy>=1.10.0",
     "setuptools>=75.8.0",
-<<<<<<< HEAD
-    "shapely>=2.0.7",
-    "torch==2.5.1",
-    "ultralytics==8.0.120",
-=======
 #    "ultralytics==8.0.120",
->>>>>>> 26e46f7d
 ]
 
 [tool.uv]
